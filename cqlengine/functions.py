from datetime import datetime
from uuid import uuid1

from cqlengine.exceptions import ValidationError

class QueryValue(object):
    """
    Base class for query filter values. Subclasses of these classes can
    be passed into .filter() keyword args
    """

    format_string = '%({})s'

    def __init__(self, value):
        self.value = value
        self.context_id = None

    def __unicode__(self):
        return self.format_string.format(self.context_id)

    def set_context_id(self, ctx_id):
        self.context_id = ctx_id

    def get_context_size(self):
        return 1

    def update_context(self, ctx):
        ctx[str(self.context_id)] = self.value


class BaseQueryFunction(QueryValue):
    """
    Base class for filtering functions. Subclasses of these classes can
    be passed into .filter() and will be translated into CQL functions in
    the resulting query
    """

class MinTimeUUID(BaseQueryFunction):
    """
    return a fake timeuuid corresponding to the smallest possible timeuuid for the given timestamp

    http://cassandra.apache.org/doc/cql3/CQL.html#timeuuidFun
    """

    format_string = 'MinTimeUUID(%({})s)'

    def __init__(self, value):
        """
        :param value: the time to create a maximum time uuid from
        :type value: datetime
        """
        if not isinstance(value, datetime):
            raise ValidationError('datetime instance is required')
        super(MinTimeUUID, self).__init__(value)

    def to_database(self, val):
        epoch = datetime(1970, 1, 1, tzinfo=val.tzinfo)
        offset = epoch.tzinfo.utcoffset(epoch).total_seconds() if epoch.tzinfo else 0
        return long(((val - epoch).total_seconds() - offset) * 1000)

    def update_context(self, ctx):
        ctx[str(self.context_id)] = self.to_database(self.value)


class MaxTimeUUID(BaseQueryFunction):
    """
    return a fake timeuuid corresponding to the largest possible timeuuid for the given timestamp

    http://cassandra.apache.org/doc/cql3/CQL.html#timeuuidFun
    """

    format_string = 'MaxTimeUUID(%({})s)'

    def __init__(self, value):
        """
        :param value: the time to create a minimum time uuid from
        :type value: datetime
        """
        if not isinstance(value, datetime):
            raise ValidationError('datetime instance is required')
        super(MaxTimeUUID, self).__init__(value)

<<<<<<< HEAD
    def get_value(self):
        epoch = datetime(1970, 1, 1)
        return long((self.value - epoch).total_seconds() * 1000)


class NotSet(object):
    """
    Different from None, so you know when it just wasn't set compared to passing in None
    """
    pass


def format_timestamp(timestamp):
    if isinstance(timestamp, datetime):
        epoch = datetime(1970, 1, 1)
        ts = long((timestamp - epoch).total_seconds() * 1000)
    else :
        ts = long(timestamp)
    return ts
=======
    def to_database(self, val):
        epoch = datetime(1970, 1, 1, tzinfo=val.tzinfo)
        offset = epoch.tzinfo.utcoffset(epoch).total_seconds() if epoch.tzinfo else 0
        return long(((val - epoch).total_seconds() - offset) * 1000)

    def update_context(self, ctx):
        ctx[str(self.context_id)] = self.to_database(self.value)


class Token(BaseQueryFunction):
    """
    compute the token for a given partition key

    http://cassandra.apache.org/doc/cql3/CQL.html#tokenFun
    """

    def __init__(self, *values):
        if len(values) == 1 and isinstance(values[0], (list, tuple)):
            values = values[0]
        super(Token, self).__init__(values)
        self._columns = None

    def set_columns(self, columns):
        self._columns = columns

    def get_context_size(self):
        return len(self.value)

    def __unicode__(self):
        token_args = ', '.join('%({})s'.format(self.context_id + i) for i in range(self.get_context_size()))
        return "token({})".format(token_args)

    def update_context(self, ctx):
        for i, (col, val) in enumerate(zip(self._columns, self.value)):
            ctx[str(self.context_id + i)] = col.to_database(val)
>>>>>>> 5876f2a8
<|MERGE_RESOLUTION|>--- conflicted
+++ resolved
@@ -80,27 +80,6 @@
             raise ValidationError('datetime instance is required')
         super(MaxTimeUUID, self).__init__(value)
 
-<<<<<<< HEAD
-    def get_value(self):
-        epoch = datetime(1970, 1, 1)
-        return long((self.value - epoch).total_seconds() * 1000)
-
-
-class NotSet(object):
-    """
-    Different from None, so you know when it just wasn't set compared to passing in None
-    """
-    pass
-
-
-def format_timestamp(timestamp):
-    if isinstance(timestamp, datetime):
-        epoch = datetime(1970, 1, 1)
-        ts = long((timestamp - epoch).total_seconds() * 1000)
-    else :
-        ts = long(timestamp)
-    return ts
-=======
     def to_database(self, val):
         epoch = datetime(1970, 1, 1, tzinfo=val.tzinfo)
         offset = epoch.tzinfo.utcoffset(epoch).total_seconds() if epoch.tzinfo else 0
@@ -136,4 +115,19 @@
     def update_context(self, ctx):
         for i, (col, val) in enumerate(zip(self._columns, self.value)):
             ctx[str(self.context_id + i)] = col.to_database(val)
->>>>>>> 5876f2a8
+
+
+class NotSet(object):
+    """
+    Different from None, so you know when it just wasn't set compared to passing in None
+    """
+    pass
+
+
+def format_timestamp(timestamp):
+    if isinstance(timestamp, datetime):
+        epoch = datetime(1970, 1, 1)
+        ts = long((timestamp - epoch).total_seconds() * 1000)
+    else :
+        ts = long(timestamp)
+    return ts