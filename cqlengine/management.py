--- conflicted
+++ resolved
@@ -36,24 +36,16 @@
                 'replication_factor':replication_factor
             }
             replication_map.update(replication_values)
-
-<<<<<<< HEAD
+            if strategy_class.lower() != 'simplestrategy':
+                # Although the Cassandra documentation states for `replication_factor`
+                # that it is "Required if class is SimpleStrategy; otherwise,
+                # not used." we get an error if it is present.
+                replication_map.pop('replication_factor', None)
+
             query = """
             CREATE KEYSPACE {}
             WITH REPLICATION = {}
             """.format(name, json.dumps(replication_map).replace('"', "'"))
-=======
-                if strategy_class.lower() != 'simplestrategy':
-                    # Although the Cassandra documentation states for `replication_factor`
-                    # that it is "Required if class is SimpleStrategy; otherwise,
-                    # not used." we get an error if it is present.
-                    replication_map.pop('replication_factor', None)
-
-                query = """
-                CREATE KEYSPACE {}
-                WITH REPLICATION = {}
-                """.format(name, json.dumps(replication_map).replace('"', "'"))
->>>>>>> ed46c0c5
 
             if strategy_class != 'SimpleStrategy':
                 query += " AND DURABLE_WRITES = {}".format('true' if durable_writes else 'false')
