# Copyright 2013-2014 DataStax, Inc.
#
# Licensed under the Apache License, Version 2.0 (the "License");
# you may not use this file except in compliance with the License.
# You may obtain a copy of the License at
#
# http://www.apache.org/licenses/LICENSE-2.0
#
# Unless required by applicable law or agreed to in writing, software
# distributed under the License is distributed on an "AS IS" BASIS,
# WITHOUT WARRANTIES OR CONDITIONS OF ANY KIND, either express or implied.
# See the License for the specific language governing permissions and
# limitations under the License.

"""
Connection pooling and host management.
"""

import logging
import re
import socket
import time
from threading import RLock, Condition
import weakref
try:
    from weakref import WeakSet
except ImportError:
    from cassandra.util import WeakSet  # NOQA

from cassandra import AuthenticationFailed
from cassandra.connection import MAX_STREAM_PER_CONNECTION, ConnectionException

log = logging.getLogger(__name__)


class NoConnectionsAvailable(Exception):
    """
    All existing connections to a given host are busy, or there are
    no open connections.
    """
    pass


# example matches:
# 1.0.0
# 1.0.0-beta1
# 2.0-SNAPSHOT
version_re = re.compile(r"(?P<major>\d+)\.(?P<minor>\d+)(?:\.(?P<patch>\d+))?(?:-(?P<label>\w+))?")


class Host(object):
    """
    Represents a single Cassandra node.
    """

    address = None
    """
    The IP address or hostname of the node.
    """

    conviction_policy = None
    """
    A :class:`~.ConvictionPolicy` instance for determining when this node should
    be marked up or down.
    """

    is_up = None
    """
    :const:`True` if the node is considered up, :const:`False` if it is
    considered down, and :const:`None` if it is not known if the node is
    up or down.
    """

    version = None
    """
    A tuple representing the Cassandra version for this host.  This will
    remain as :const:`None` if the version is unknown.
    """

    _datacenter = None
    _rack = None
    _reconnection_handler = None
    lock = None

    _currently_handling_node_up = False

    def __init__(self, inet_address, conviction_policy_factory, datacenter=None, rack=None):
        if inet_address is None:
            raise ValueError("inet_address may not be None")
        if conviction_policy_factory is None:
            raise ValueError("conviction_policy_factory may not be None")

        self.address = inet_address
        self.conviction_policy = conviction_policy_factory(self)
        self.set_location_info(datacenter, rack)
        self.lock = RLock()

    @property
    def datacenter(self):
        """ The datacenter the node is in.  """
        return self._datacenter

    @property
    def rack(self):
        """ The rack the node is in.  """
        return self._rack

    def set_location_info(self, datacenter, rack):
        """
        Sets the datacenter and rack for this node. Intended for internal
        use (by the control connection, which periodically checks the
        ring topology) only.
        """
        self._datacenter = datacenter
        self._rack = rack

    def set_version(self, version_string):
        match = version_re.match(version_string)
        if match is not None:
            version = [int(match.group('major')), int(match.group('minor')), int(match.group('patch') or 0)]
            if match.group('label'):
                version.append(match.group('label'))
            self.version = tuple(version)

    def set_up(self):
        if not self.is_up:
            log.debug("Host %s is now marked up", self.address)
        self.conviction_policy.reset()
        self.is_up = True

    def set_down(self):
        self.is_up = False

    def signal_connection_failure(self, connection_exc):
        return self.conviction_policy.add_failure(connection_exc)

    def is_currently_reconnecting(self):
        return self._reconnection_handler is not None

    def get_and_set_reconnection_handler(self, new_handler):
        """
        Atomically replaces the reconnection handler for this
        host.  Intended for internal use only.
        """
        with self.lock:
            old = self._reconnection_handler
            self._reconnection_handler = new_handler
            return old

    def __eq__(self, other):
        return self.address == other.address

    def __hash__(self):
        return hash(self.address)

    def __lt__(self, other):
        return self.address < other.address

    def __str__(self):
        return str(self.address)

    def __repr__(self):
        dc = (" %s" % (self._datacenter,)) if self._datacenter else ""
        return "<%s: %s%s>" % (self.__class__.__name__, self.address, dc)


class _ReconnectionHandler(object):
    """
    Abstract class for attempting reconnections with a given
    schedule and scheduler.
    """

    _cancelled = False

    def __init__(self, scheduler, schedule, callback, *callback_args, **callback_kwargs):
        self.scheduler = scheduler
        self.schedule = schedule
        self.callback = callback
        self.callback_args = callback_args
        self.callback_kwargs = callback_kwargs

    def start(self):
        if self._cancelled:
            log.debug("Reconnection handler was cancelled before starting")
            return

<<<<<<< HEAD
        first_delay = self.schedule.next()
=======
        # TODO cancel previous reconnection handlers? That's probably the job
        # of whatever created this.

        first_delay = next(self.schedule)
>>>>>>> f979435d
        self.scheduler.schedule(first_delay, self.run)

    def run(self):
        if self._cancelled:
            return

        conn = None
        try:
            conn = self.try_reconnect()
        except Exception as exc:
            next_delay = next(self.schedule)
            if self.on_exception(exc, next_delay):
                self.scheduler.schedule(next_delay, self.run)
        else:
            if not self._cancelled:
                self.on_reconnection(conn)
                self.callback(*(self.callback_args), **(self.callback_kwargs))
        finally:
            if conn:
                conn.close()

    def cancel(self):
        self._cancelled = True

    def try_reconnect(self):
        """
        Subclasses must implement this method.  It should attempt to
        open a new Connection and return it; if a failure occurs, an
        Exception should be raised.
        """
        raise NotImplementedError()

    def on_reconnection(self, connection):
        """
        Called when a new Connection is successfully opened.  Nothing is
        done by default.
        """
        pass

    def on_exception(self, exc, next_delay):
        """
        Called when an Exception is raised when trying to connect.
        `exc` is the Exception that was raised and `next_delay` is the
        number of seconds (as a float) that the handler will wait before
        attempting to connect again.

        Subclasses should return :const:`False` if no more attempts to
        connection should be made, :const:`True` otherwise.  The default
        behavior is to always retry unless the error is an
        :exc:`.AuthenticationFailed` instance.
        """
        if isinstance(exc, AuthenticationFailed):
            return False
        else:
            return True


class _HostReconnectionHandler(_ReconnectionHandler):

    def __init__(self, host, connection_factory, is_host_addition, on_add, on_up, *args, **kwargs):
        _ReconnectionHandler.__init__(self, *args, **kwargs)
        self.is_host_addition = is_host_addition
        self.on_add = on_add
        self.on_up = on_up
        self.host = host
        self.connection_factory = connection_factory

    def try_reconnect(self):
        return self.connection_factory()

    def on_reconnection(self, connection):
        log.info("Successful reconnection to %s, marking node up if it isn't already", self.host)
        if self.is_host_addition:
            self.on_add(self.host)
        else:
            self.on_up(self.host)

    def on_exception(self, exc, next_delay):
        if isinstance(exc, AuthenticationFailed):
            return False
        else:
<<<<<<< HEAD
            log.warn("Error attempting to reconnect to %s, scheduling retry in %s seconds: %s",
                     self.host, next_delay, exc)
=======
            log.warning("Error attempting to reconnect to %s, scheduling retry in %f seconds: %s",
                        self.host, next_delay, exc)
>>>>>>> f979435d
            log.debug("Reconnection error details", exc_info=True)
            return True


_MAX_SIMULTANEOUS_CREATION = 1
_MIN_TRASH_INTERVAL = 10


class HostConnectionPool(object):

    host = None
    host_distance = None

    is_shutdown = False
    open_count = 0
    _scheduled_for_creation = 0
    _next_trash_allowed_at = 0

    def __init__(self, host, host_distance, session):
        self.host = host
        self.host_distance = host_distance

        self._session = weakref.proxy(session)
        self._lock = RLock()
        self._conn_available_condition = Condition()

        log.debug("Initializing new connection pool for host %s", self.host)
        core_conns = session.cluster.get_core_connections_per_host(host_distance)
        self._connections = [session.cluster.connection_factory(host.address)
                             for i in range(core_conns)]

        if session.keyspace:
            for conn in self._connections:
                conn.set_keyspace_blocking(session.keyspace)

        self._trash = set()
        self._next_trash_allowed_at = time.time()
        self.open_count = core_conns
        log.debug("Finished initializing new connection pool for host %s", self.host)

    def borrow_connection(self, timeout):
        if self.is_shutdown:
            raise ConnectionException(
                "Pool for %s is shutdown" % (self.host,), self.host)

        conns = self._connections
        if not conns:
            # handled specially just for simpler code
            log.debug("Detected empty pool, opening core conns to %s", self.host)
            core_conns = self._session.cluster.get_core_connections_per_host(self.host_distance)
            with self._lock:
                # we check the length of self._connections again
                # along with self._scheduled_for_creation while holding the lock
                # in case multiple threads hit this condition at the same time
                to_create = core_conns - (len(self._connections) + self._scheduled_for_creation)
                for i in range(to_create):
                    self._scheduled_for_creation += 1
                    self._session.submit(self._create_new_connection)

            # in_flight is incremented by wait_for_conn
            conn = self._wait_for_conn(timeout)
            return conn
        else:
            # note: it would be nice to push changes to these config settings
            # to pools instead of doing a new lookup on every
            # borrow_connection() call
            max_reqs = self._session.cluster.get_max_requests_per_connection(self.host_distance)
            max_conns = self._session.cluster.get_max_connections_per_host(self.host_distance)

            least_busy = min(conns, key=lambda c: c.in_flight)
            # to avoid another thread closing this connection while
            # trashing it (through the return_connection process), hold
            # the connection lock from this point until we've incremented
            # its in_flight count
            need_to_wait = False
            with least_busy.lock:

                if least_busy.in_flight >= MAX_STREAM_PER_CONNECTION:
                    # once we release the lock, wait for another connection
                    need_to_wait = True
                else:
                    least_busy.in_flight += 1

            if need_to_wait:
                # wait_for_conn will increment in_flight on the conn
                least_busy = self._wait_for_conn(timeout)

            # if we have too many requests on this connection but we still
            # have space to open a new connection against this host, go ahead
            # and schedule the creation of a new connection
            if least_busy.in_flight >= max_reqs and len(self._connections) < max_conns:
                self._maybe_spawn_new_connection()

            return least_busy

    def _maybe_spawn_new_connection(self):
        with self._lock:
            if self._scheduled_for_creation >= _MAX_SIMULTANEOUS_CREATION:
                return
            if self.open_count >= self._session.cluster.get_max_connections_per_host(self.host_distance):
                return
            self._scheduled_for_creation += 1

        log.debug("Submitting task for creation of new Connection to %s", self.host)
        self._session.submit(self._create_new_connection)

    def _create_new_connection(self):
        try:
            self._add_conn_if_under_max()
        except (ConnectionException, socket.error) as exc:
            log.warning("Failed to create new connection to %s: %s", self.host, exc)
        except Exception:
            log.exception("Unexpectedly failed to create new connection")
        finally:
            with self._lock:
                self._scheduled_for_creation -= 1

    def _add_conn_if_under_max(self):
        max_conns = self._session.cluster.get_max_connections_per_host(self.host_distance)
        with self._lock:
            if self.is_shutdown:
                return False

            if self.open_count >= max_conns:
                return False

            self.open_count += 1

        log.debug("Going to open new connection to host %s", self.host)
        try:
            conn = self._session.cluster.connection_factory(self.host.address)
            if self._session.keyspace:
                conn.set_keyspace_blocking(self._session.keyspace)
            self._next_trash_allowed_at = time.time() + _MIN_TRASH_INTERVAL
            with self._lock:
                new_connections = self._connections[:] + [conn]
                self._connections = new_connections
            log.debug("Added new connection (%s) to pool for host %s, signaling availablility",
                      id(conn), self.host)
            self._signal_available_conn()
            return True
        except (ConnectionException, socket.error) as exc:
            log.warning("Failed to add new connection to pool for host %s: %s", self.host, exc)
            with self._lock:
                self.open_count -= 1
            if self._session.cluster.signal_connection_failure(self.host, exc, is_host_addition=False):
                self.shutdown()
            return False
        except AuthenticationFailed:
            with self._lock:
                self.open_count -= 1
            return False

    def _await_available_conn(self, timeout):
        with self._conn_available_condition:
            self._conn_available_condition.wait(timeout)

    def _signal_available_conn(self):
        with self._conn_available_condition:
            self._conn_available_condition.notify()

    def _signal_all_available_conn(self):
        with self._conn_available_condition:
            self._conn_available_condition.notify_all()

    def _wait_for_conn(self, timeout):
        start = time.time()
        remaining = timeout

        while remaining > 0:
            # wait on our condition for the possibility that a connection
            # is useable
            self._await_available_conn(remaining)

            # self.shutdown() may trigger the above Condition
            if self.is_shutdown:
                raise ConnectionException("Pool is shutdown")

            conns = self._connections
            if conns:
                least_busy = min(conns, key=lambda c: c.in_flight)
                with least_busy.lock:
                    if least_busy.in_flight < MAX_STREAM_PER_CONNECTION:
                        least_busy.in_flight += 1
                        return least_busy

            remaining = timeout - (time.time() - start)

        raise NoConnectionsAvailable()

    def return_connection(self, connection):
        with connection.lock:
            connection.in_flight -= 1
            in_flight = connection.in_flight

        if connection.is_defunct or connection.is_closed:
            log.debug("Defunct or closed connection (%s) returned to pool, potentially "
                      "marking host %s as down", id(connection), self.host)
            is_down = self._session.cluster.signal_connection_failure(
                    self.host, connection.last_error, is_host_addition=False)
            if is_down:
                self.shutdown()
            else:
                self._replace(connection)
        else:
            if connection in self._trash:
                with connection.lock:
                    if connection.in_flight == 0:
                        with self._lock:
                            if connection in self._trash:
                                self._trash.remove(connection)
                        log.debug("Closing trashed connection (%s) to %s", id(connection), self.host)
                        connection.close()
                return

            core_conns = self._session.cluster.get_core_connections_per_host(self.host_distance)
            min_reqs = self._session.cluster.get_min_requests_per_connection(self.host_distance)
            # we can use in_flight here without holding the connection lock
            # because the fact that in_flight dipped below the min at some
            # point is enough to start the trashing procedure
            if len(self._connections) > core_conns and in_flight <= min_reqs and \
                    time.time() >= self._next_trash_allowed_at:
                self._maybe_trash_connection(connection)
            else:
                self._signal_available_conn()

    def _maybe_trash_connection(self, connection):
        core_conns = self._session.cluster.get_core_connections_per_host(self.host_distance)
        did_trash = False
        with self._lock:
            if connection not in self._connections:
                return

            if self.open_count > core_conns:
                did_trash = True
                self.open_count -= 1
                new_connections = self._connections[:]
                new_connections.remove(connection)
                self._connections = new_connections

                with connection.lock:
                    if connection.in_flight == 0:
                        log.debug("Skipping trash and closing unused connection (%s) to %s", id(connection), self.host)
                        connection.close()

                        # skip adding it to the trash if we're already closing it
                        return

                self._trash.add(connection)

        if did_trash:
            self._next_trash_allowed_at = time.time() + _MIN_TRASH_INTERVAL
            log.debug("Trashed connection (%s) to %s", id(connection), self.host)

    def _replace(self, connection):
        should_replace = False
        with self._lock:
            if connection in self._connections:
                new_connections = self._connections[:]
                new_connections.remove(connection)
                self._connections = new_connections
                self.open_count -= 1
                should_replace = True

        if should_replace:
            log.debug("Replacing connection (%s) to %s", id(connection), self.host)

            def close_and_replace():
                connection.close()
                self._add_conn_if_under_max()

            self._session.submit(close_and_replace)
        else:
            # just close it
            log.debug("Closing connection (%s) to %s", id(connection), self.host)
            connection.close()

    def shutdown(self):
        with self._lock:
            if self.is_shutdown:
                return
            else:
                self.is_shutdown = True

        self._signal_all_available_conn()
        for conn in self._connections:
            conn.close()
            self.open_count -= 1

        for conn in self._trash:
            conn.close()

    def ensure_core_connections(self):
        if self.is_shutdown:
            return

        core_conns = self._session.cluster.get_core_connections_per_host(self.host_distance)
        with self._lock:
            to_create = core_conns - (len(self._connections) + self._scheduled_for_creation)
            for i in range(to_create):
                self._scheduled_for_creation += 1
                self._session.submit(self._create_new_connection)

    def _set_keyspace_for_all_conns(self, keyspace, callback):
        """
        Asynchronously sets the keyspace for all connections.  When all
        connections have been set, `callback` will be called with two
        arguments: this pool, and a list of any errors that occurred.
        """
        remaining_callbacks = set(self._connections)
        errors = []

        if not remaining_callbacks:
            callback(self, errors)
            return

        def connection_finished_setting_keyspace(conn, error):
            remaining_callbacks.remove(conn)
            if error:
                errors.append(error)

            if not remaining_callbacks:
                callback(self, errors)

        for conn in self._connections:
            conn.set_keyspace_async(keyspace, connection_finished_setting_keyspace)

    def get_state(self):
        in_flights = ", ".join([str(c.in_flight) for c in self._connections])
        return "shutdown: %s, open_count: %d, in_flights: %s" % (self.is_shutdown, self.open_count, in_flights)<|MERGE_RESOLUTION|>--- conflicted
+++ resolved
@@ -184,14 +184,7 @@
             log.debug("Reconnection handler was cancelled before starting")
             return
 
-<<<<<<< HEAD
-        first_delay = self.schedule.next()
-=======
-        # TODO cancel previous reconnection handlers? That's probably the job
-        # of whatever created this.
-
         first_delay = next(self.schedule)
->>>>>>> f979435d
         self.scheduler.schedule(first_delay, self.run)
 
     def run(self):
@@ -273,13 +266,8 @@
         if isinstance(exc, AuthenticationFailed):
             return False
         else:
-<<<<<<< HEAD
-            log.warn("Error attempting to reconnect to %s, scheduling retry in %s seconds: %s",
-                     self.host, next_delay, exc)
-=======
-            log.warning("Error attempting to reconnect to %s, scheduling retry in %f seconds: %s",
+            log.warning("Error attempting to reconnect to %s, scheduling retry in %s seconds: %s",
                         self.host, next_delay, exc)
->>>>>>> f979435d
             log.debug("Reconnection error details", exc_info=True)
             return True
 
