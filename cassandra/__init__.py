# Copyright 2013-2016 DataStax, Inc.
#
# Licensed under the Apache License, Version 2.0 (the "License");
# you may not use this file except in compliance with the License.
# You may obtain a copy of the License at
#
# http://www.apache.org/licenses/LICENSE-2.0
#
# Unless required by applicable law or agreed to in writing, software
# distributed under the License is distributed on an "AS IS" BASIS,
# WITHOUT WARRANTIES OR CONDITIONS OF ANY KIND, either express or implied.
# See the License for the specific language governing permissions and
# limitations under the License.

import logging


class NullHandler(logging.Handler):

    def emit(self, record):
        pass

logging.getLogger('cassandra').addHandler(NullHandler())


<<<<<<< HEAD
__version_info__ = (3, 1, 0, 'post0')
=======
__version_info__ = (3, 1, 1)
>>>>>>> bd7cb3c6
__version__ = '.'.join(map(str, __version_info__))


class ConsistencyLevel(object):
    """
    Spcifies how many replicas must respond for an operation to be considered
    a success.  By default, ``ONE`` is used for all operations.
    """

    ANY = 0
    """
    Only requires that one replica receives the write *or* the coordinator
    stores a hint to replay later. Valid only for writes.
    """

    ONE = 1
    """
    Only one replica needs to respond to consider the operation a success
    """

    TWO = 2
    """
    Two replicas must respond to consider the operation a success
    """

    THREE = 3
    """
    Three replicas must respond to consider the operation a success
    """

    QUORUM = 4
    """
    ``ceil(RF/2)`` replicas must respond to consider the operation a success
    """

    ALL = 5
    """
    All replicas must respond to consider the operation a success
    """

    LOCAL_QUORUM = 6
    """
    Requires a quorum of replicas in the local datacenter
    """

    EACH_QUORUM = 7
    """
    Requires a quorum of replicas in each datacenter
    """

    SERIAL = 8
    """
    For conditional inserts/updates that utilize Cassandra's lightweight
    transactions, this requires consensus among all replicas for the
    modified data.
    """

    LOCAL_SERIAL = 9
    """
    Like :attr:`~ConsistencyLevel.SERIAL`, but only requires consensus
    among replicas in the local datacenter.
    """

    LOCAL_ONE = 10
    """
    Sends a request only to replicas in the local datacenter and waits for
    one response.
    """

ConsistencyLevel.value_to_name = {
    ConsistencyLevel.ANY: 'ANY',
    ConsistencyLevel.ONE: 'ONE',
    ConsistencyLevel.TWO: 'TWO',
    ConsistencyLevel.THREE: 'THREE',
    ConsistencyLevel.QUORUM: 'QUORUM',
    ConsistencyLevel.ALL: 'ALL',
    ConsistencyLevel.LOCAL_QUORUM: 'LOCAL_QUORUM',
    ConsistencyLevel.EACH_QUORUM: 'EACH_QUORUM',
    ConsistencyLevel.SERIAL: 'SERIAL',
    ConsistencyLevel.LOCAL_SERIAL: 'LOCAL_SERIAL',
    ConsistencyLevel.LOCAL_ONE: 'LOCAL_ONE'
}

ConsistencyLevel.name_to_value = {
    'ANY': ConsistencyLevel.ANY,
    'ONE': ConsistencyLevel.ONE,
    'TWO': ConsistencyLevel.TWO,
    'THREE': ConsistencyLevel.THREE,
    'QUORUM': ConsistencyLevel.QUORUM,
    'ALL': ConsistencyLevel.ALL,
    'LOCAL_QUORUM': ConsistencyLevel.LOCAL_QUORUM,
    'EACH_QUORUM': ConsistencyLevel.EACH_QUORUM,
    'SERIAL': ConsistencyLevel.SERIAL,
    'LOCAL_SERIAL': ConsistencyLevel.LOCAL_SERIAL,
    'LOCAL_ONE': ConsistencyLevel.LOCAL_ONE
}


def consistency_value_to_name(value):
    return ConsistencyLevel.value_to_name[value] if value is not None else "Not Set"


class SchemaChangeType(object):
    DROPPED = 'DROPPED'
    CREATED = 'CREATED'
    UPDATED = 'UPDATED'


class SchemaTargetType(object):
    KEYSPACE = 'KEYSPACE'
    TABLE = 'TABLE'
    TYPE = 'TYPE'
    FUNCTION = 'FUNCTION'
    AGGREGATE = 'AGGREGATE'


class SignatureDescriptor(object):

    def __init__(self, name, argument_types):
        self.name = name
        self.argument_types = argument_types

    @property
    def signature(self):
        """
        function signature string in the form 'name([type0[,type1[...]]])'

        can be used to uniquely identify overloaded function names within a keyspace
        """
        return self.format_signature(self.name, self.argument_types)

    @staticmethod
    def format_signature(name, argument_types):
        return "%s(%s)" % (name, ','.join(t for t in argument_types))

    def __repr__(self):
        return "%s(%s, %s)" % (self.__class__.__name__, self.name, self.argument_types)


class UserFunctionDescriptor(SignatureDescriptor):
    """
    Describes a User function by name and argument signature
    """

    name = None
    """
    name of the function
    """

    argument_types = None
    """
    Ordered list of CQL argument type names comprising the type signature
    """


class UserAggregateDescriptor(SignatureDescriptor):
    """
    Describes a User aggregate function by name and argument signature
    """

    name = None
    """
    name of the aggregate
    """

    argument_types = None
    """
    Ordered list of CQL argument type names comprising the type signature
    """


class Unavailable(Exception):
    """
    There were not enough live replicas to satisfy the requested consistency
    level, so the coordinator node immediately failed the request without
    forwarding it to any replicas.
    """

    consistency = None
    """ The requested :class:`ConsistencyLevel` """

    required_replicas = None
    """ The number of replicas that needed to be live to complete the operation """

    alive_replicas = None
    """ The number of replicas that were actually alive """

    def __init__(self, summary_message, consistency=None, required_replicas=None, alive_replicas=None):
        self.consistency = consistency
        self.required_replicas = required_replicas
        self.alive_replicas = alive_replicas
        Exception.__init__(self, summary_message + ' info=' +
                           repr({'consistency': consistency_value_to_name(consistency),
                                 'required_replicas': required_replicas,
                                 'alive_replicas': alive_replicas}))


class Timeout(Exception):
    """
    Replicas failed to respond to the coordinator node before timing out.
    """

    consistency = None
    """ The requested :class:`ConsistencyLevel` """

    required_responses = None
    """ The number of required replica responses """

    received_responses = None
    """
    The number of replicas that responded before the coordinator timed out
    the operation
    """

    def __init__(self, summary_message, consistency=None, required_responses=None, received_responses=None):
        self.consistency = consistency
        self.required_responses = required_responses
        self.received_responses = received_responses
        Exception.__init__(self, summary_message + ' info=' +
                           repr({'consistency': consistency_value_to_name(consistency),
                                 'required_responses': required_responses,
                                 'received_responses': received_responses}))


class ReadTimeout(Timeout):
    """
    A subclass of :exc:`Timeout` for read operations.

    This indicates that the replicas failed to respond to the coordinator
    node before the configured timeout. This timeout is configured in
    ``cassandra.yaml`` with the ``read_request_timeout_in_ms``
    and ``range_request_timeout_in_ms`` options.
    """

    data_retrieved = None
    """
    A boolean indicating whether the requested data was retrieved
    by the coordinator from any replicas before it timed out the
    operation
    """

    def __init__(self, message, data_retrieved=None, **kwargs):
        Timeout.__init__(self, message, **kwargs)
        self.data_retrieved = data_retrieved


class WriteTimeout(Timeout):
    """
    A subclass of :exc:`Timeout` for write operations.

    This indicates that the replicas failed to respond to the coordinator
    node before the configured timeout. This timeout is configured in
    ``cassandra.yaml`` with the ``write_request_timeout_in_ms``
    option.
    """

    write_type = None
    """
    The type of write operation, enum on :class:`~cassandra.policies.WriteType`
    """

    def __init__(self, message, write_type=None, **kwargs):
        Timeout.__init__(self, message, **kwargs)
        self.write_type = write_type


class CoordinationFailure(Exception):
    """
    Replicas sent a failure to the coordinator.
    """

    consistency = None
    """ The requested :class:`ConsistencyLevel` """

    required_responses = None
    """ The number of required replica responses """

    received_responses = None
    """
    The number of replicas that responded before the coordinator timed out
    the operation
    """

    failures = None
    """
    The number of replicas that sent a failure message
    """

    def __init__(self, summary_message, consistency=None, required_responses=None, received_responses=None, failures=None):
        self.consistency = consistency
        self.required_responses = required_responses
        self.received_responses = received_responses
        self.failures = failures
        Exception.__init__(self, summary_message + ' info=' +
                           repr({'consistency': consistency_value_to_name(consistency),
                                 'required_responses': required_responses,
                                 'received_responses': received_responses,
                                 'failures': failures}))


class ReadFailure(CoordinationFailure):
    """
    A subclass of :exc:`CoordinationFailure` for read operations.

    This indicates that the replicas sent a failure message to the coordinator.
    """

    data_retrieved = None
    """
    A boolean indicating whether the requested data was retrieved
    by the coordinator from any replicas before it timed out the
    operation
    """

    def __init__(self, message, data_retrieved=None, **kwargs):
        CoordinationFailure.__init__(self, message, **kwargs)
        self.data_retrieved = data_retrieved


class WriteFailure(CoordinationFailure):
    """
    A subclass of :exc:`CoordinationFailure` for write operations.

    This indicates that the replicas sent a failure message to the coordinator.
    """

    write_type = None
    """
    The type of write operation, enum on :class:`~cassandra.policies.WriteType`
    """

    def __init__(self, message, write_type=None, **kwargs):
        CoordinationFailure.__init__(self, message, **kwargs)
        self.write_type = write_type


class FunctionFailure(Exception):
    """
    User Defined Function failed during execution
    """

    keyspace = None
    """
    Keyspace of the function
    """

    function = None
    """
    Name of the function
    """

    arg_types = None
    """
    List of argument type names of the function
    """

    def __init__(self, summary_message, keyspace, function, arg_types):
        self.keyspace = keyspace
        self.function = function
        self.arg_types = arg_types
        Exception.__init__(self, summary_message)


class AlreadyExists(Exception):
    """
    An attempt was made to create a keyspace or table that already exists.
    """

    keyspace = None
    """
    The name of the keyspace that already exists, or, if an attempt was
    made to create a new table, the keyspace that the table is in.
    """

    table = None
    """
    The name of the table that already exists, or, if an attempt was
    make to create a keyspace, :const:`None`.
    """

    def __init__(self, keyspace=None, table=None):
        if table:
            message = "Table '%s.%s' already exists" % (keyspace, table)
        else:
            message = "Keyspace '%s' already exists" % (keyspace,)

        Exception.__init__(self, message)
        self.keyspace = keyspace
        self.table = table


class InvalidRequest(Exception):
    """
    A query was made that was invalid for some reason, such as trying to set
    the keyspace for a connection to a nonexistent keyspace.
    """
    pass


class Unauthorized(Exception):
    """
    The current user is not authorized to perfom the requested operation.
    """
    pass


class AuthenticationFailed(Exception):
    """
    Failed to authenticate.
    """
    pass


class OperationTimedOut(Exception):
    """
    The operation took longer than the specified (client-side) timeout
    to complete.  This is not an error generated by Cassandra, only
    the driver.
    """

    errors = None
    """
    A dict of errors keyed by the :class:`~.Host` against which they occurred.
    """

    last_host = None
    """
    The last :class:`~.Host` this operation was attempted against.
    """

    def __init__(self, errors=None, last_host=None):
        self.errors = errors
        self.last_host = last_host
        message = "errors=%s, last_host=%s" % (self.errors, self.last_host)
        Exception.__init__(self, message)


class UnsupportedOperation(Exception):
    """
    An attempt was made to use a feature that is not supported by the
    selected protocol version.  See :attr:`Cluster.protocol_version`
    for more details.
    """
    pass<|MERGE_RESOLUTION|>--- conflicted
+++ resolved
@@ -22,12 +22,7 @@
 
 logging.getLogger('cassandra').addHandler(NullHandler())
 
-
-<<<<<<< HEAD
-__version_info__ = (3, 1, 0, 'post0')
-=======
-__version_info__ = (3, 1, 1)
->>>>>>> bd7cb3c6
+__version_info__ = (3, 1, 1, 'post0')
 __version__ = '.'.join(map(str, __version_info__))
 
 
