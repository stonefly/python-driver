--- conflicted
+++ resolved
@@ -4,15 +4,10 @@
 import socket
 import sys
 from threading import Event, Lock, Thread
-<<<<<<< HEAD
-import time
-import traceback
 
 from six import BytesIO
-from six.moves import queue as Queue
-from six.moves import xrange
-=======
->>>>>>> f5e24f00
+from six.moves import range
+
 from errno import EALREADY, EINPROGRESS, EWOULDBLOCK, EINVAL, EISCONN, errorcode
 
 import asyncore
@@ -178,42 +173,6 @@
             # don't leave in-progress operations hanging
             self.connected_event.set()
 
-<<<<<<< HEAD
-    def defunct(self, exc):
-        with self.lock:
-            if self.is_defunct or self.is_closed:
-                return
-            self.is_defunct = True
-
-        trace = traceback.format_exc() #exc)
-        if trace != "None":
-            log.debug("Defuncting connection (%s) to %s: %s\n%s",
-                      id(self), self.host, exc, traceback.format_exc())
-        else:
-            log.debug("Defuncting connection (%s) to %s: %s",
-                      id(self), self.host, exc)
-
-        self.last_error = exc
-        self.close()
-        self._error_all_callbacks(exc)
-        self.connected_event.set()
-        return exc
-
-    def _error_all_callbacks(self, exc):
-        with self.lock:
-            callbacks = self._callbacks
-            self._callbacks = {}
-        new_exc = ConnectionShutdown(str(exc))
-        for cb in callbacks.values():
-            try:
-                cb(new_exc)
-            except Exception:
-                log.warn("Ignoring unhandled exception while erroring callbacks for a "
-                         "failed connection (%s) to host %s:",
-                         id(self), self.host, exc_info=True)
-
-=======
->>>>>>> f5e24f00
     def handle_connect(self):
         with _starting_conns_lock:
             _starting_conns.discard(self)
@@ -308,7 +267,7 @@
         sabs = self.out_buffer_size
         if len(data) > sabs:
             chunks = []
-            for i in xrange(0, len(data), sabs):
+            for i in range(0, len(data), sabs):
                 chunks.append(data[i:i + sabs])
         else:
             chunks = [data]
@@ -324,64 +283,6 @@
     def readable(self):
         return self._readable or (self._have_listeners and not (self.is_defunct or self.is_closed))
 
-<<<<<<< HEAD
-    def send_msg(self, msg, cb, wait_for_id=False):
-        if self.is_defunct:
-            raise ConnectionShutdown("Connection to %s is defunct" % self.host)
-        elif self.is_closed:
-            raise ConnectionShutdown("Connection to %s is closed" % self.host)
-
-        if not wait_for_id:
-            try:
-                request_id = self._id_queue.get_nowait()
-            except Queue.Empty:
-                raise ConnectionBusy(
-                    "Connection to %s is at the max number of requests" % self.host)
-        else:
-            request_id = self._id_queue.get()
-
-        self._callbacks[request_id] = cb
-        self.push(msg.to_binary(request_id, self.protocol_version, compression=self.compressor))
-        return request_id
-
-    def wait_for_response(self, msg, timeout=None):
-        return self.wait_for_responses(msg, timeout=timeout)[0]
-
-    def wait_for_responses(self, *msgs, **kwargs):
-        timeout = kwargs.get('timeout')
-        waiter = ResponseWaiter(self, len(msgs))
-
-        # busy wait for sufficient space on the connection
-        messages_sent = 0
-        while True:
-            needed = len(msgs) - messages_sent
-            with self.lock:
-                available = min(needed, MAX_STREAM_PER_CONNECTION - self.in_flight)
-                self.in_flight += available
-
-            for i in range(messages_sent, messages_sent + available):
-                self.send_msg(msgs[i], partial(waiter.got_response, index=i), wait_for_id=True)
-            messages_sent += available
-
-            if messages_sent == len(msgs):
-                break
-            else:
-                if timeout is not None:
-                    timeout -= 0.01
-                    if timeout <= 0.0:
-                        raise OperationTimedOut()
-                time.sleep(0.01)
-
-        try:
-            return waiter.deliver(timeout)
-        except OperationTimedOut:
-            raise
-        except Exception as exc:
-            self.defunct(exc)
-            raise
-
-=======
->>>>>>> f5e24f00
     def register_watcher(self, event_type, callback):
         self._push_watchers[event_type].add(callback)
         self._have_listeners = True
