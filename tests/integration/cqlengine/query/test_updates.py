# Copyright 2013-2016 DataStax, Inc.
#
# Licensed under the Apache License, Version 2.0 (the "License");
# you may not use this file except in compliance with the License.
# You may obtain a copy of the License at
#
# http://www.apache.org/licenses/LICENSE-2.0
#
# Unless required by applicable law or agreed to in writing, software
# distributed under the License is distributed on an "AS IS" BASIS,
# WITHOUT WARRANTIES OR CONDITIONS OF ANY KIND, either express or implied.
# See the License for the specific language governing permissions and
# limitations under the License.

from uuid import uuid4
from cassandra.cqlengine import ValidationError

from cassandra.cqlengine.models import Model
from cassandra.cqlengine.management import sync_table, drop_table
from cassandra.cqlengine import columns
from tests.integration.cqlengine import is_prepend_reversed
from tests.integration.cqlengine.base import BaseCassEngTestCase
from tests.integration.cqlengine import execute_count
from tests.integration import greaterthancass20

class TestQueryUpdateModel(Model):

    partition = columns.UUID(primary_key=True, default=uuid4)
    cluster = columns.Integer(primary_key=True)
    count = columns.Integer(required=False)
    text = columns.Text(required=False, index=True)
    text_set = columns.Set(columns.Text, required=False)
    text_list = columns.List(columns.Text, required=False)
    text_map = columns.Map(columns.Text, columns.Text, required=False)


class QueryUpdateTests(BaseCassEngTestCase):

    @classmethod
    def setUpClass(cls):
        super(QueryUpdateTests, cls).setUpClass()
        sync_table(TestQueryUpdateModel)

    @classmethod
    def tearDownClass(cls):
        super(QueryUpdateTests, cls).tearDownClass()
        drop_table(TestQueryUpdateModel)

    @execute_count(8)
    def test_update_values(self):
        """ tests calling udpate on a queryset """
        partition = uuid4()
        for i in range(5):
            TestQueryUpdateModel.create(partition=partition, cluster=i, count=i, text=str(i))

        # sanity check
        for i, row in enumerate(TestQueryUpdateModel.objects(partition=partition)):
            self.assertEqual(row.cluster, i)
            self.assertEqual(row.count, i)
            self.assertEqual(row.text, str(i))

        # perform update
        TestQueryUpdateModel.objects(partition=partition, cluster=3).update(count=6)

        for i, row in enumerate(TestQueryUpdateModel.objects(partition=partition)):
            self.assertEqual(row.cluster, i)
            self.assertEqual(row.count, 6 if i == 3 else i)
            self.assertEqual(row.text, str(i))

    @execute_count(6)
    def test_update_values_validation(self):
        """ tests calling udpate on models with values passed in """
        partition = uuid4()
        for i in range(5):
            TestQueryUpdateModel.create(partition=partition, cluster=i, count=i, text=str(i))

        # sanity check
        for i, row in enumerate(TestQueryUpdateModel.objects(partition=partition)):
            self.assertEqual(row.cluster, i)
            self.assertEqual(row.count, i)
            self.assertEqual(row.text, str(i))

        # perform update
        with self.assertRaises(ValidationError):
            TestQueryUpdateModel.objects(partition=partition, cluster=3).update(count='asdf')

    def test_invalid_update_kwarg(self):
        """ tests that passing in a kwarg to the update method that isn't a column will fail """
        with self.assertRaises(ValidationError):
            TestQueryUpdateModel.objects(partition=uuid4(), cluster=3).update(bacon=5000)

    def test_primary_key_update_failure(self):
        """ tests that attempting to update the value of a primary key will fail """
        with self.assertRaises(ValidationError):
            TestQueryUpdateModel.objects(partition=uuid4(), cluster=3).update(cluster=5000)

    @execute_count(8)
    def test_null_update_deletes_column(self):
        """ setting a field to null in the update should issue a delete statement """
        partition = uuid4()
        for i in range(5):
            TestQueryUpdateModel.create(partition=partition, cluster=i, count=i, text=str(i))

        # sanity check
        for i, row in enumerate(TestQueryUpdateModel.objects(partition=partition)):
            self.assertEqual(row.cluster, i)
            self.assertEqual(row.count, i)
            self.assertEqual(row.text, str(i))

        # perform update
        TestQueryUpdateModel.objects(partition=partition, cluster=3).update(text=None)

        for i, row in enumerate(TestQueryUpdateModel.objects(partition=partition)):
            self.assertEqual(row.cluster, i)
            self.assertEqual(row.count, i)
            self.assertEqual(row.text, None if i == 3 else str(i))

    @execute_count(9)
    def test_mixed_value_and_null_update(self):
        """ tests that updating a columns value, and removing another works properly """
        partition = uuid4()
        for i in range(5):
            TestQueryUpdateModel.create(partition=partition, cluster=i, count=i, text=str(i))

        # sanity check
        for i, row in enumerate(TestQueryUpdateModel.objects(partition=partition)):
            self.assertEqual(row.cluster, i)
            self.assertEqual(row.count, i)
            self.assertEqual(row.text, str(i))

        # perform update
        TestQueryUpdateModel.objects(partition=partition, cluster=3).update(count=6, text=None)

        for i, row in enumerate(TestQueryUpdateModel.objects(partition=partition)):
            self.assertEqual(row.cluster, i)
            self.assertEqual(row.count, 6 if i == 3 else i)
            self.assertEqual(row.text, None if i == 3 else str(i))

    @execute_count(3)
    def test_set_add_updates(self):
        partition = uuid4()
        cluster = 1
        TestQueryUpdateModel.objects.create(
                partition=partition, cluster=cluster, text_set=set(("foo",)))
        TestQueryUpdateModel.objects(
                partition=partition, cluster=cluster).update(text_set__add=set(('bar',)))
        obj = TestQueryUpdateModel.objects.get(partition=partition, cluster=cluster)
        self.assertEqual(obj.text_set, set(("foo", "bar")))

    @execute_count(2)
    def test_set_add_updates_new_record(self):
        """ If the key doesn't exist yet, an update creates the record
        """
        partition = uuid4()
        cluster = 1
        TestQueryUpdateModel.objects(
                partition=partition, cluster=cluster).update(text_set__add=set(('bar',)))
        obj = TestQueryUpdateModel.objects.get(partition=partition, cluster=cluster)
        self.assertEqual(obj.text_set, set(("bar",)))

    @execute_count(3)
    def test_set_remove_updates(self):
        partition = uuid4()
        cluster = 1
        TestQueryUpdateModel.objects.create(
                partition=partition, cluster=cluster, text_set=set(("foo", "baz")))
        TestQueryUpdateModel.objects(
                partition=partition, cluster=cluster).update(
                text_set__remove=set(('foo',)))
        obj = TestQueryUpdateModel.objects.get(partition=partition, cluster=cluster)
        self.assertEqual(obj.text_set, set(("baz",)))

    @execute_count(3)
    def test_set_remove_new_record(self):
        """ Removing something not in the set should silently do nothing
        """
        partition = uuid4()
        cluster = 1
        TestQueryUpdateModel.objects.create(
                partition=partition, cluster=cluster, text_set=set(("foo",)))
        TestQueryUpdateModel.objects(
                partition=partition, cluster=cluster).update(
                text_set__remove=set(('afsd',)))
        obj = TestQueryUpdateModel.objects.get(partition=partition, cluster=cluster)
        self.assertEqual(obj.text_set, set(("foo",)))

    @execute_count(3)
    def test_list_append_updates(self):
        partition = uuid4()
        cluster = 1
        TestQueryUpdateModel.objects.create(
                partition=partition, cluster=cluster, text_list=["foo"])
        TestQueryUpdateModel.objects(
                partition=partition, cluster=cluster).update(
                text_list__append=['bar'])
        obj = TestQueryUpdateModel.objects.get(partition=partition, cluster=cluster)
        self.assertEqual(obj.text_list, ["foo", "bar"])

    @execute_count(3)
    def test_list_prepend_updates(self):
        """ Prepend two things since order is reversed by default by CQL """
        partition = uuid4()
        cluster = 1
        original = ["foo"]
        TestQueryUpdateModel.objects.create(
                partition=partition, cluster=cluster, text_list=original)
        prepended = ['bar', 'baz']
        TestQueryUpdateModel.objects(
                partition=partition, cluster=cluster).update(
                text_list__prepend=prepended)
        obj = TestQueryUpdateModel.objects.get(partition=partition, cluster=cluster)
        expected = (prepended[::-1] if is_prepend_reversed() else prepended) + original
        self.assertEqual(obj.text_list, expected)

    @execute_count(3)
    def test_map_update_updates(self):
        """ Merge a dictionary into existing value """
        partition = uuid4()
        cluster = 1
        TestQueryUpdateModel.objects.create(
                partition=partition, cluster=cluster,
                text_map={"foo": '1', "bar": '2'})
        TestQueryUpdateModel.objects(
                partition=partition, cluster=cluster).update(
                text_map__update={"bar": '3', "baz": '4'})
        obj = TestQueryUpdateModel.objects.get(partition=partition, cluster=cluster)
        self.assertEqual(obj.text_map, {"foo": '1', "bar": '3', "baz": '4'})

    @execute_count(3)
    def test_map_update_none_deletes_key(self):
        """ The CQL behavior is if you set a key in a map to null it deletes
        that key from the map.  Test that this works with __update.
        """
        partition = uuid4()
        cluster = 1
        TestQueryUpdateModel.objects.create(
                partition=partition, cluster=cluster,
                text_map={"foo": '1', "bar": '2'})
        TestQueryUpdateModel.objects(
                partition=partition, cluster=cluster).update(
                text_map__update={"bar": None})
        obj = TestQueryUpdateModel.objects.get(partition=partition, cluster=cluster)
        self.assertEqual(obj.text_map, {"foo": '1'})

<<<<<<< HEAD
    @greaterthancass20
    @execute_count(5)
    def test_map_update_remove(self):
        """
        Test that map item removal with update(<columnname>__remove=...) works

        @jira_ticket PYTHON-688
        """
        partition = uuid4()
        cluster = 1
        TestQueryUpdateModel.objects.create(
            partition=partition,
            cluster=cluster,
            text_map={"foo": '1', "bar": '2'}
        )
        TestQueryUpdateModel.objects(partition=partition, cluster=cluster).update(
            text_map__remove={"bar"},
            text_map__update={"foz": '4', "foo": '2'}
        )
        obj = TestQueryUpdateModel.objects.get(partition=partition, cluster=cluster)
        self.assertEqual(obj.text_map, {"foo": '2', "foz": '4'})

        TestQueryUpdateModel.objects(partition=partition, cluster=cluster).update(
            text_map__remove={"foo", "foz"}
        )
        self.assertEqual(
            TestQueryUpdateModel.objects.get(partition=partition, cluster=cluster).text_map,
            {}
        )

    def test_map_remove_rejects_non_sets(self):
        """
        Map item removal requires a set to match the CQL API

        @jira_ticket PYTHON-688
        """
        partition = uuid4()
        cluster = 1
        TestQueryUpdateModel.objects.create(
            partition=partition,
            cluster=cluster,
            text_map={"foo": '1', "bar": '2'}
        )
        with self.assertRaises(ValidationError):
            TestQueryUpdateModel.objects(partition=partition, cluster=cluster).update(
                text_map__remove=["bar"]
            )
=======
    @execute_count(3)
    def test_an_extra_delete_is_not_sent(self):
        """
        Test to ensure that an extra DELETE is not sent if an object is read
        from the DB with a None value

        @since 3.9
        @jira_ticket PYTHON-719
        @expected_result only three queries are executed, the first one for
        inserting the object, the second one for reading it, and the third
        one for updating it

        @test_category object_mapper
        """
        partition = uuid4()
        cluster = 1

        TestQueryUpdateModel.objects.create(
            partition=partition, cluster=cluster)

        obj = TestQueryUpdateModel.objects(
            partition=partition, cluster=cluster).first()

        self.assertFalse(any([obj._values[column].deleted for column in obj._values]))

        obj.text = 'foo'
        obj.save()
>>>>>>> fba89cea


class StaticDeleteModel(Model):
    example_id = columns.Integer(partition_key=True, primary_key=True, default=uuid4)
    example_static1 = columns.Integer(static=True)
    example_static2 = columns.Integer(static=True)
    example_clust = columns.Integer(primary_key=True)


class StaticDeleteTests(BaseCassEngTestCase):

    @classmethod
    def setUpClass(cls):
        super(StaticDeleteTests, cls).setUpClass()
        sync_table(StaticDeleteModel)

    @classmethod
    def tearDownClass(cls):
        super(StaticDeleteTests, cls).tearDownClass()
        drop_table(StaticDeleteModel)

    def test_static_deletion(self):
        """
        Test to ensure that cluster keys are not included when removing only static columns

        @since 3.6
        @jira_ticket PYTHON-608
        @expected_result Server should not throw an exception, and the static column should be deleted

        @test_category object_mapper
        """
        StaticDeleteModel.create(example_id=5, example_clust=5, example_static2=1)
        sdm = StaticDeleteModel.filter(example_id=5).first()
        self.assertEqual(1, sdm.example_static2)
        sdm.update(example_static2=None)
        self.assertIsNone(sdm.example_static2)<|MERGE_RESOLUTION|>--- conflicted
+++ resolved
@@ -242,7 +242,6 @@
         obj = TestQueryUpdateModel.objects.get(partition=partition, cluster=cluster)
         self.assertEqual(obj.text_map, {"foo": '1'})
 
-<<<<<<< HEAD
     @greaterthancass20
     @execute_count(5)
     def test_map_update_remove(self):
@@ -290,7 +289,7 @@
             TestQueryUpdateModel.objects(partition=partition, cluster=cluster).update(
                 text_map__remove=["bar"]
             )
-=======
+
     @execute_count(3)
     def test_an_extra_delete_is_not_sent(self):
         """
@@ -318,8 +317,7 @@
 
         obj.text = 'foo'
         obj.save()
->>>>>>> fba89cea
-
+        
 
 class StaticDeleteModel(Model):
     example_id = columns.Integer(partition_key=True, primary_key=True, default=uuid4)
