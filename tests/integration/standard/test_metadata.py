# Copyright 2013-2015 DataStax, Inc.
#
# Licensed under the Apache License, Version 2.0 (the "License");
# you may not use this file except in compliance with the License.
# You may obtain a copy of the License at
#
# http://www.apache.org/licenses/LICENSE-2.0
#
# Unless required by applicable law or agreed to in writing, software
# distributed under the License is distributed on an "AS IS" BASIS,
# WITHOUT WARRANTIES OR CONDITIONS OF ANY KIND, either express or implied.
# See the License for the specific language governing permissions and
# limitations under the License.

try:
    import unittest2 as unittest
except ImportError:
    import unittest  # noqa

import difflib
from mock import Mock
import six, logging, sys, traceback

<<<<<<< HEAD
from cassandra import AlreadyExists, OperationTimedOut

from cassandra.cluster import Cluster
from cassandra.metadata import (Metadata, KeyspaceMetadata, TableMetadata, IndexMetadata,
                                Token, MD5Token, TokenMap, murmur3)
=======
from cassandra import AlreadyExists, SignatureDescriptor

from cassandra.cluster import Cluster
from cassandra.cqltypes import DoubleType, Int32Type, ListType, UTF8Type, MapType
from cassandra.encoder import Encoder
from cassandra.metadata import (Metadata, KeyspaceMetadata, TableMetadata,
                                Token, MD5Token, TokenMap, murmur3, Function, Aggregate)
>>>>>>> cef495e8
from cassandra.policies import SimpleConvictionPolicy
from cassandra.pool import Host

from tests.integration import (get_cluster, use_singledc, PROTOCOL_VERSION,
                               get_server_versions)

log = logging.getLogger(__name__)


def setup_module():
    use_singledc()


class SchemaMetadataTests(unittest.TestCase):

    ksname = "schemametadatatest"

    @property
    def cfname(self):
        return self._testMethodName.lower()

    def setUp(self):
        self._cass_version, self._cql_version = get_server_versions()

        self.cluster = Cluster(protocol_version=PROTOCOL_VERSION)
        self.session = self.cluster.connect()
        self.session.execute("CREATE KEYSPACE schemametadatatest WITH replication = {'class': 'SimpleStrategy', 'replication_factor': '1'}")

    def tearDown(self):
        while True:
            try:
                self.session.execute("DROP KEYSPACE schemametadatatest")
                self.cluster.shutdown()
                break
            except OperationTimedOut:
                ex_type, ex, tb = sys.exc_info()
                log.warn("{0}: {1} Backtrace: {2}".format(ex_type.__name__, ex, traceback.extract_tb(tb)))
                del tb

    def make_create_statement(self, partition_cols, clustering_cols=None, other_cols=None, compact=False):
        clustering_cols = clustering_cols or []
        other_cols = other_cols or []

        statement = "CREATE TABLE %s.%s (" % (self.ksname, self.cfname)
        if len(partition_cols) == 1 and not clustering_cols:
            statement += "%s text PRIMARY KEY, " % partition_cols[0]
        else:
            statement += ", ".join("%s text" % col for col in partition_cols)
            statement += ", "

        statement += ", ".join("%s text" % col for col in clustering_cols + other_cols)

        if len(partition_cols) != 1 or clustering_cols:
            statement += ", PRIMARY KEY ("

            if len(partition_cols) > 1:
                statement += "(" + ", ".join(partition_cols) + ")"
            else:
                statement += partition_cols[0]

            if clustering_cols:
                statement += ", "
                statement += ", ".join(clustering_cols)

            statement += ")"

        statement += ")"
        if compact:
            statement += " WITH COMPACT STORAGE"

        return statement

    def check_create_statement(self, tablemeta, original):
        recreate = tablemeta.as_cql_query(formatted=False)
        self.assertEqual(original, recreate[:len(original)])
        self.session.execute("DROP TABLE %s.%s" % (self.ksname, self.cfname))
        self.session.execute(recreate)

        # create the table again, but with formatting enabled
        self.session.execute("DROP TABLE %s.%s" % (self.ksname, self.cfname))
        recreate = tablemeta.as_cql_query(formatted=True)
        self.session.execute(recreate)

    def get_table_metadata(self):
        self.cluster.control_connection.refresh_schema()
        return self.cluster.metadata.keyspaces[self.ksname].tables[self.cfname]

    def test_basic_table_meta_properties(self):
        create_statement = self.make_create_statement(["a"], [], ["b", "c"])
        self.session.execute(create_statement)

        self.cluster.control_connection.refresh_schema()

        meta = self.cluster.metadata
        self.assertNotEqual(meta.cluster_name, None)
        self.assertTrue(self.ksname in meta.keyspaces)
        ksmeta = meta.keyspaces[self.ksname]

        self.assertEqual(ksmeta.name, self.ksname)
        self.assertTrue(ksmeta.durable_writes)
        self.assertEqual(ksmeta.replication_strategy.name, 'SimpleStrategy')
        self.assertEqual(ksmeta.replication_strategy.replication_factor, 1)

        self.assertTrue(self.cfname in ksmeta.tables)
        tablemeta = ksmeta.tables[self.cfname]
        self.assertEqual(tablemeta.keyspace, ksmeta)
        self.assertEqual(tablemeta.name, self.cfname)

        self.assertEqual([u'a'], [c.name for c in tablemeta.partition_key])
        self.assertEqual([], tablemeta.clustering_key)
        self.assertEqual([u'a', u'b', u'c'], sorted(tablemeta.columns.keys()))

        for option in tablemeta.options:
            self.assertIn(option, TableMetadata.recognized_options)

        self.check_create_statement(tablemeta, create_statement)

    def test_compound_primary_keys(self):
        create_statement = self.make_create_statement(["a"], ["b"], ["c"])
        create_statement += " WITH CLUSTERING ORDER BY (b ASC)"
        self.session.execute(create_statement)
        tablemeta = self.get_table_metadata()

        self.assertEqual([u'a'], [c.name for c in tablemeta.partition_key])
        self.assertEqual([u'b'], [c.name for c in tablemeta.clustering_key])
        self.assertEqual([u'a', u'b', u'c'], sorted(tablemeta.columns.keys()))

        self.check_create_statement(tablemeta, create_statement)

    def test_compound_primary_keys_more_columns(self):
        create_statement = self.make_create_statement(["a"], ["b", "c"], ["d", "e", "f"])
        create_statement += " WITH CLUSTERING ORDER BY (b ASC, c ASC)"
        self.session.execute(create_statement)
        tablemeta = self.get_table_metadata()

        self.assertEqual([u'a'], [c.name for c in tablemeta.partition_key])
        self.assertEqual([u'b', u'c'], [c.name for c in tablemeta.clustering_key])
        self.assertEqual(
            [u'a', u'b', u'c', u'd', u'e', u'f'],
            sorted(tablemeta.columns.keys()))

        self.check_create_statement(tablemeta, create_statement)

    def test_composite_primary_key(self):
        create_statement = self.make_create_statement(["a", "b"], [], ["c"])
        self.session.execute(create_statement)
        tablemeta = self.get_table_metadata()

        self.assertEqual([u'a', u'b'], [c.name for c in tablemeta.partition_key])
        self.assertEqual([], tablemeta.clustering_key)
        self.assertEqual([u'a', u'b', u'c'], sorted(tablemeta.columns.keys()))

        self.check_create_statement(tablemeta, create_statement)

    def test_composite_in_compound_primary_key(self):
        create_statement = self.make_create_statement(["a", "b"], ["c"], ["d", "e"])
        create_statement += " WITH CLUSTERING ORDER BY (c ASC)"
        self.session.execute(create_statement)
        tablemeta = self.get_table_metadata()

        self.assertEqual([u'a', u'b'], [c.name for c in tablemeta.partition_key])
        self.assertEqual([u'c'], [c.name for c in tablemeta.clustering_key])
        self.assertEqual([u'a', u'b', u'c', u'd', u'e'], sorted(tablemeta.columns.keys()))

        self.check_create_statement(tablemeta, create_statement)

    def test_compound_primary_keys_compact(self):
        create_statement = self.make_create_statement(["a"], ["b"], ["c"], compact=True)
        create_statement += " AND CLUSTERING ORDER BY (b ASC)"
        self.session.execute(create_statement)
        tablemeta = self.get_table_metadata()

        self.assertEqual([u'a'], [c.name for c in tablemeta.partition_key])
        self.assertEqual([u'b'], [c.name for c in tablemeta.clustering_key])
        self.assertEqual([u'a', u'b', u'c'], sorted(tablemeta.columns.keys()))

        self.check_create_statement(tablemeta, create_statement)

    def test_compound_primary_keys_more_columns_compact(self):
        create_statement = self.make_create_statement(["a"], ["b", "c"], ["d"], compact=True)
        create_statement += " AND CLUSTERING ORDER BY (b ASC, c ASC)"
        self.session.execute(create_statement)
        tablemeta = self.get_table_metadata()

        self.assertEqual([u'a'], [c.name for c in tablemeta.partition_key])
        self.assertEqual([u'b', u'c'], [c.name for c in tablemeta.clustering_key])
        self.assertEqual([u'a', u'b', u'c', u'd'], sorted(tablemeta.columns.keys()))

        self.check_create_statement(tablemeta, create_statement)

    def test_composite_primary_key_compact(self):
        create_statement = self.make_create_statement(["a", "b"], [], ["c"], compact=True)
        self.session.execute(create_statement)
        tablemeta = self.get_table_metadata()

        self.assertEqual([u'a', u'b'], [c.name for c in tablemeta.partition_key])
        self.assertEqual([], tablemeta.clustering_key)
        self.assertEqual([u'a', u'b', u'c'], sorted(tablemeta.columns.keys()))

        self.check_create_statement(tablemeta, create_statement)

    def test_composite_in_compound_primary_key_compact(self):
        create_statement = self.make_create_statement(["a", "b"], ["c"], ["d"], compact=True)
        create_statement += " AND CLUSTERING ORDER BY (c ASC)"
        self.session.execute(create_statement)
        tablemeta = self.get_table_metadata()

        self.assertEqual([u'a', u'b'], [c.name for c in tablemeta.partition_key])
        self.assertEqual([u'c'], [c.name for c in tablemeta.clustering_key])
        self.assertEqual([u'a', u'b', u'c', u'd'], sorted(tablemeta.columns.keys()))

        self.check_create_statement(tablemeta, create_statement)

    def test_compound_primary_keys_ordering(self):
        create_statement = self.make_create_statement(["a"], ["b"], ["c"])
        create_statement += " WITH CLUSTERING ORDER BY (b DESC)"
        self.session.execute(create_statement)
        tablemeta = self.get_table_metadata()
        self.check_create_statement(tablemeta, create_statement)

    def test_compound_primary_keys_more_columns_ordering(self):
        create_statement = self.make_create_statement(["a"], ["b", "c"], ["d", "e", "f"])
        create_statement += " WITH CLUSTERING ORDER BY (b DESC, c ASC)"
        self.session.execute(create_statement)
        tablemeta = self.get_table_metadata()
        self.check_create_statement(tablemeta, create_statement)

    def test_composite_in_compound_primary_key_ordering(self):
        create_statement = self.make_create_statement(["a", "b"], ["c"], ["d", "e"])
        create_statement += " WITH CLUSTERING ORDER BY (c DESC)"
        self.session.execute(create_statement)
        tablemeta = self.get_table_metadata()
        self.check_create_statement(tablemeta, create_statement)

    def test_indexes(self):
        create_statement = self.make_create_statement(["a"], ["b", "c"], ["d", "e", "f"])
        create_statement += " WITH CLUSTERING ORDER BY (b ASC, c ASC)"
        self.session.execute(create_statement)

        d_index = "CREATE INDEX d_index ON %s.%s (d)" % (self.ksname, self.cfname)
        e_index = "CREATE INDEX e_index ON %s.%s (e)" % (self.ksname, self.cfname)
        self.session.execute(d_index)
        self.session.execute(e_index)

        tablemeta = self.get_table_metadata()
        statements = tablemeta.export_as_string().strip()
        statements = [s.strip() for s in statements.split(';')]
        statements = list(filter(bool, statements))
        self.assertEqual(3, len(statements))
        self.assertEqual(d_index, statements[1])
        self.assertEqual(e_index, statements[2])

        # make sure indexes are included in KeyspaceMetadata.export_as_string()
        ksmeta = self.cluster.metadata.keyspaces[self.ksname]
        statement = ksmeta.export_as_string()
        self.assertIn('CREATE INDEX d_index', statement)
        self.assertIn('CREATE INDEX e_index', statement)

    def test_collection_indexes(self):
        if get_server_versions()[0] < (2, 1, 0):
            raise unittest.SkipTest("Secondary index on collections were introduced in Cassandra 2.1")

        self.session.execute("CREATE TABLE %s.%s (a int PRIMARY KEY, b map<text, text>)"
                             % (self.ksname, self.cfname))
        self.session.execute("CREATE INDEX index1 ON %s.%s (keys(b))"
                             % (self.ksname, self.cfname))

        tablemeta = self.get_table_metadata()
        self.assertIn('(keys(b))', tablemeta.export_as_string())

        self.session.execute("DROP INDEX %s.index1" % (self.ksname,))
        self.session.execute("CREATE INDEX index2 ON %s.%s (b)"
                             % (self.ksname, self.cfname))

        tablemeta = self.get_table_metadata()
        self.assertIn(' (b)', tablemeta.export_as_string())

        # test full indexes on frozen collections, if available
        if get_server_versions()[0] >= (2, 1, 3):
            self.session.execute("DROP TABLE %s.%s" % (self.ksname, self.cfname))
            self.session.execute("CREATE TABLE %s.%s (a int PRIMARY KEY, b frozen<map<text, text>>)"
                                 % (self.ksname, self.cfname))
            self.session.execute("CREATE INDEX index3 ON %s.%s (full(b))"
                                 % (self.ksname, self.cfname))

            tablemeta = self.get_table_metadata()
            self.assertIn('(full(b))', tablemeta.export_as_string())

    def test_compression_disabled(self):
        create_statement = self.make_create_statement(["a"], ["b"], ["c"])
        create_statement += " WITH compression = {}"
        self.session.execute(create_statement)
        tablemeta = self.get_table_metadata()
        self.assertIn("compression = {}", tablemeta.export_as_string())


class TestCodeCoverage(unittest.TestCase):

    def test_export_schema(self):
        """
        Test export schema functionality
        """

        cluster = Cluster(protocol_version=PROTOCOL_VERSION)
        cluster.connect()

        self.assertIsInstance(cluster.metadata.export_schema_as_string(), six.string_types)

    def test_export_keyspace_schema(self):
        """
        Test export keyspace schema functionality
        """

        cluster = Cluster(protocol_version=PROTOCOL_VERSION)
        cluster.connect()

        for keyspace in cluster.metadata.keyspaces:
            keyspace_metadata = cluster.metadata.keyspaces[keyspace]
            self.assertIsInstance(keyspace_metadata.export_as_string(), six.string_types)
            self.assertIsInstance(keyspace_metadata.as_cql_query(), six.string_types)
        cluster.shutdown()

    def assert_equal_diff(self, received, expected):
        if received != expected:
            diff_string = '\n'.join(difflib.unified_diff(expected.split('\n'),
                                                         received.split('\n'),
                                                         'EXPECTED', 'RECEIVED',
                                                         lineterm=''))
            self.fail(diff_string)

    def test_export_keyspace_schema_udts(self):
        """
        Test udt exports
        """

        if get_server_versions()[0] < (2, 1, 0):
            raise unittest.SkipTest('UDTs were introduced in Cassandra 2.1')

        if PROTOCOL_VERSION < 3:
            raise unittest.SkipTest(
                "Protocol 3.0+ is required for UDT change events, currently testing against %r"
                % (PROTOCOL_VERSION,))

        if sys.version_info[0:2] != (2, 7):
            raise unittest.SkipTest('This test compares static strings generated from dict items, which may change orders. Test with 2.7.')

        cluster = Cluster(protocol_version=PROTOCOL_VERSION)
        session = cluster.connect()

        session.execute("""
            CREATE KEYSPACE export_udts
            WITH replication = {'class': 'SimpleStrategy', 'replication_factor': '1'}
            AND durable_writes = true;
        """)
        session.execute("""
            CREATE TYPE export_udts.street (
                street_number int,
                street_name text)
        """)
        session.execute("""
            CREATE TYPE export_udts.zip (
                zipcode int,
                zip_plus_4 int)
        """)
        session.execute("""
            CREATE TYPE export_udts.address (
                street_address frozen<street>,
                zip_code frozen<zip>)
        """)
        session.execute("""
            CREATE TABLE export_udts.users (
            user text PRIMARY KEY,
            addresses map<text, frozen<address>>)
        """)

        expected_string = """CREATE KEYSPACE export_udts WITH replication = {'class': 'SimpleStrategy', 'replication_factor': '1'}  AND durable_writes = true;

CREATE TYPE export_udts.street (
    street_number int,
    street_name text
);

CREATE TYPE export_udts.zip (
    zipcode int,
    zip_plus_4 int
);

CREATE TYPE export_udts.address (
    street_address frozen<street>,
    zip_code frozen<zip>
);

CREATE TABLE export_udts.users (
    user text PRIMARY KEY,
    addresses map<text, frozen<address>>
) WITH bloom_filter_fp_chance = 0.01
    AND caching = '{"keys":"ALL", "rows_per_partition":"NONE"}'
    AND comment = ''
    AND compaction = {'min_threshold': '4', 'class': 'org.apache.cassandra.db.compaction.SizeTieredCompactionStrategy', 'max_threshold': '32'}
    AND compression = {'sstable_compression': 'org.apache.cassandra.io.compress.LZ4Compressor'}
    AND dclocal_read_repair_chance = 0.1
    AND default_time_to_live = 0
    AND gc_grace_seconds = 864000
    AND max_index_interval = 2048
    AND memtable_flush_period_in_ms = 0
    AND min_index_interval = 128
    AND read_repair_chance = 0.0
    AND speculative_retry = '99.0PERCENTILE';"""

        self.assert_equal_diff(cluster.metadata.keyspaces['export_udts'].export_as_string(), expected_string)

        table_meta = cluster.metadata.keyspaces['export_udts'].tables['users']

        expected_string = """CREATE TABLE export_udts.users (
    user text PRIMARY KEY,
    addresses map<text, frozen<address>>
) WITH bloom_filter_fp_chance = 0.01
    AND caching = '{"keys":"ALL", "rows_per_partition":"NONE"}'
    AND comment = ''
    AND compaction = {'min_threshold': '4', 'class': 'org.apache.cassandra.db.compaction.SizeTieredCompactionStrategy', 'max_threshold': '32'}
    AND compression = {'sstable_compression': 'org.apache.cassandra.io.compress.LZ4Compressor'}
    AND dclocal_read_repair_chance = 0.1
    AND default_time_to_live = 0
    AND gc_grace_seconds = 864000
    AND max_index_interval = 2048
    AND memtable_flush_period_in_ms = 0
    AND min_index_interval = 128
    AND read_repair_chance = 0.0
    AND speculative_retry = '99.0PERCENTILE';"""

        self.assert_equal_diff(table_meta.export_as_string(), expected_string)

        cluster.shutdown()

    def test_case_sensitivity(self):
        """
        Test that names that need to be escaped in CREATE statements are
        """

        cluster = Cluster(protocol_version=PROTOCOL_VERSION)
        session = cluster.connect()

        ksname = 'AnInterestingKeyspace'
        cfname = 'AnInterestingTable'

        session.execute("""
            CREATE KEYSPACE "%s"
            WITH replication = {'class': 'SimpleStrategy', 'replication_factor': '1'}
            """ % (ksname,))
        session.execute("""
            CREATE TABLE "%s"."%s" (
                k int,
                "A" int,
                "B" int,
                "MyColumn" int,
                PRIMARY KEY (k, "A"))
            WITH CLUSTERING ORDER BY ("A" DESC)
            """ % (ksname, cfname))
        session.execute("""
            CREATE INDEX myindex ON "%s"."%s" ("MyColumn")
            """ % (ksname, cfname))

        ksmeta = cluster.metadata.keyspaces[ksname]
        schema = ksmeta.export_as_string()
        self.assertIn('CREATE KEYSPACE "AnInterestingKeyspace"', schema)
        self.assertIn('CREATE TABLE "AnInterestingKeyspace"."AnInterestingTable"', schema)
        self.assertIn('"A" int', schema)
        self.assertIn('"B" int', schema)
        self.assertIn('"MyColumn" int', schema)
        self.assertIn('PRIMARY KEY (k, "A")', schema)
        self.assertIn('WITH CLUSTERING ORDER BY ("A" DESC)', schema)
        self.assertIn('CREATE INDEX myindex ON "AnInterestingKeyspace"."AnInterestingTable" ("MyColumn")', schema)
        cluster.shutdown()

    def test_already_exists_exceptions(self):
        """
        Ensure AlreadyExists exception is thrown when hit
        """

        cluster = Cluster(protocol_version=PROTOCOL_VERSION)
        session = cluster.connect()

        ksname = 'test3rf'
        cfname = 'test'

        ddl = '''
            CREATE KEYSPACE %s
            WITH replication = {'class': 'SimpleStrategy', 'replication_factor': '3'}'''
        self.assertRaises(AlreadyExists, session.execute, ddl % ksname)

        ddl = '''
            CREATE TABLE %s.%s (
                k int PRIMARY KEY,
                v int )'''
        self.assertRaises(AlreadyExists, session.execute, ddl % (ksname, cfname))
        cluster.shutdown()

    def test_replicas(self):
        """
        Ensure cluster.metadata.get_replicas return correctly when not attached to keyspace
        """
        if murmur3 is None:
            raise unittest.SkipTest('the murmur3 extension is not available')

        cluster = Cluster(protocol_version=PROTOCOL_VERSION)
        self.assertEqual(cluster.metadata.get_replicas('test3rf', 'key'), [])

        cluster.connect('test3rf')

        self.assertNotEqual(list(cluster.metadata.get_replicas('test3rf', 'key')), [])
        host = list(cluster.metadata.get_replicas('test3rf', 'key'))[0]
        self.assertEqual(host.datacenter, 'dc1')
        self.assertEqual(host.rack, 'r1')
        cluster.shutdown()

    def test_token_map(self):
        """
        Test token mappings
        """

        cluster = Cluster(protocol_version=PROTOCOL_VERSION)
        cluster.connect('test3rf')
        ring = cluster.metadata.token_map.ring
        owners = list(cluster.metadata.token_map.token_to_host_owner[token] for token in ring)
        get_replicas = cluster.metadata.token_map.get_replicas

        for ksname in ('test1rf', 'test2rf', 'test3rf'):
            self.assertNotEqual(list(get_replicas(ksname, ring[0])), [])

        for i, token in enumerate(ring):
            self.assertEqual(set(get_replicas('test3rf', token)), set(owners))
            self.assertEqual(set(get_replicas('test2rf', token)), set([owners[(i + 1) % 3], owners[(i + 2) % 3]]))
            self.assertEqual(set(get_replicas('test1rf', token)), set([owners[(i + 1) % 3]]))
        cluster.shutdown()

    def test_legacy_tables(self):

        if get_server_versions()[0] < (2, 1, 0):
            raise unittest.SkipTest('Test schema output assumes 2.1.0+ options')

        if sys.version_info[0:2] != (2, 7):
            raise unittest.SkipTest('This test compares static strings generated from dict items, which may change orders. Test with 2.7.')

        cli_script = """CREATE KEYSPACE legacy
WITH placement_strategy = 'SimpleStrategy'
AND strategy_options = {replication_factor:1};

USE legacy;

CREATE COLUMN FAMILY simple_no_col
 WITH comparator = UTF8Type
 AND key_validation_class = UUIDType
 AND default_validation_class = UTF8Type;

CREATE COLUMN FAMILY simple_with_col
 WITH comparator = UTF8Type
 and key_validation_class = UUIDType
 and default_validation_class = UTF8Type
 AND column_metadata = [
 {column_name: col_with_meta, validation_class: UTF8Type}
 ];

CREATE COLUMN FAMILY composite_partition_no_col
 WITH comparator = UTF8Type
 AND key_validation_class = 'CompositeType(UUIDType,UTF8Type)'
 AND default_validation_class = UTF8Type;

CREATE COLUMN FAMILY composite_partition_with_col
 WITH comparator = UTF8Type
 AND key_validation_class = 'CompositeType(UUIDType,UTF8Type)'
 AND default_validation_class = UTF8Type
 AND column_metadata = [
 {column_name: col_with_meta, validation_class: UTF8Type}
 ];

CREATE COLUMN FAMILY nested_composite_key
 WITH comparator = UTF8Type
 and key_validation_class = 'CompositeType(CompositeType(UUIDType,UTF8Type), LongType)'
 and default_validation_class = UTF8Type
 AND column_metadata = [
 {column_name: full_name, validation_class: UTF8Type}
 ];

create column family composite_comp_no_col
  with column_type = 'Standard'
  and comparator = 'DynamicCompositeType(t=>org.apache.cassandra.db.marshal.TimeUUIDType,s=>org.apache.cassandra.db.marshal.UTF8Type,b=>org.apache.cassandra.db.marshal.BytesType)'
  and default_validation_class = 'BytesType'
  and key_validation_class = 'BytesType'
  and read_repair_chance = 0.0
  and dclocal_read_repair_chance = 0.1
  and gc_grace = 864000
  and min_compaction_threshold = 4
  and max_compaction_threshold = 32
  and compaction_strategy = 'org.apache.cassandra.db.compaction.SizeTieredCompactionStrategy'
  and caching = 'KEYS_ONLY'
  and cells_per_row_to_cache = '0'
  and default_time_to_live = 0
  and speculative_retry = 'NONE'
  and comment = 'Stores file meta data';

create column family composite_comp_with_col
  with column_type = 'Standard'
  and comparator = 'DynamicCompositeType(t=>org.apache.cassandra.db.marshal.TimeUUIDType,s=>org.apache.cassandra.db.marshal.UTF8Type,b=>org.apache.cassandra.db.marshal.BytesType)'
  and default_validation_class = 'BytesType'
  and key_validation_class = 'BytesType'
  and read_repair_chance = 0.0
  and dclocal_read_repair_chance = 0.1
  and gc_grace = 864000
  and min_compaction_threshold = 4
  and max_compaction_threshold = 32
  and compaction_strategy = 'org.apache.cassandra.db.compaction.SizeTieredCompactionStrategy'
  and caching = 'KEYS_ONLY'
  and cells_per_row_to_cache = '0'
  and default_time_to_live = 0
  and speculative_retry = 'NONE'
  and comment = 'Stores file meta data'
  and column_metadata = [
    {column_name : 'b@6d616d6d616a616d6d61',
    validation_class : BytesType,
    index_name : 'idx_one',
    index_type : 0},
    {column_name : 'b@6869746d65776974686d75736963',
    validation_class : BytesType,
    index_name : 'idx_two',
    index_type : 0}]
  and compression_options = {'sstable_compression' : 'org.apache.cassandra.io.compress.LZ4Compressor'};"""

        # note: the inner key type for legacy.nested_composite_key
        # (org.apache.cassandra.db.marshal.CompositeType(org.apache.cassandra.db.marshal.UUIDType, org.apache.cassandra.db.marshal.UTF8Type))
        # is a bit strange, but it replays in CQL with desired results
        expected_string = """CREATE KEYSPACE legacy WITH replication = {'class': 'SimpleStrategy', 'replication_factor': '1'}  AND durable_writes = true;

/*
Warning: Table legacy.composite_comp_with_col omitted because it has constructs not compatible with CQL (was created via legacy API).

Approximate structure, for reference:
(this should not be used to reproduce this schema)

CREATE TABLE legacy.composite_comp_with_col (
    key blob,
    t timeuuid,
    b blob,
    s text,
    "b@6869746d65776974686d75736963" blob,
    "b@6d616d6d616a616d6d61" blob,
    PRIMARY KEY (key, t, b, s)
) WITH COMPACT STORAGE
    AND CLUSTERING ORDER BY (t ASC, b ASC, s ASC)
    AND caching = '{"keys":"ALL", "rows_per_partition":"NONE"}'
    AND comment = 'Stores file meta data'
    AND compaction = {'min_threshold': '4', 'class': 'org.apache.cassandra.db.compaction.SizeTieredCompactionStrategy', 'max_threshold': '32'}
    AND compression = {'sstable_compression': 'org.apache.cassandra.io.compress.LZ4Compressor'}
    AND dclocal_read_repair_chance = 0.1
    AND default_time_to_live = 0
    AND gc_grace_seconds = 864000
    AND max_index_interval = 2048
    AND memtable_flush_period_in_ms = 0
    AND min_index_interval = 128
    AND read_repair_chance = 0.0
    AND speculative_retry = 'NONE';
CREATE INDEX idx_two ON legacy.composite_comp_with_col ("b@6869746d65776974686d75736963");
CREATE INDEX idx_one ON legacy.composite_comp_with_col ("b@6d616d6d616a616d6d61");
*/

CREATE TABLE legacy.nested_composite_key (
    key 'org.apache.cassandra.db.marshal.CompositeType(org.apache.cassandra.db.marshal.UUIDType, org.apache.cassandra.db.marshal.UTF8Type)',
    key2 bigint,
    full_name text,
    PRIMARY KEY ((key, key2))
) WITH COMPACT STORAGE
    AND caching = '{"keys":"ALL", "rows_per_partition":"NONE"}'
    AND comment = ''
    AND compaction = {'min_threshold': '4', 'class': 'org.apache.cassandra.db.compaction.SizeTieredCompactionStrategy', 'max_threshold': '32'}
    AND compression = {'sstable_compression': 'org.apache.cassandra.io.compress.LZ4Compressor'}
    AND dclocal_read_repair_chance = 0.1
    AND default_time_to_live = 0
    AND gc_grace_seconds = 864000
    AND max_index_interval = 2048
    AND memtable_flush_period_in_ms = 0
    AND min_index_interval = 128
    AND read_repair_chance = 0.0
    AND speculative_retry = 'NONE';

CREATE TABLE legacy.composite_partition_with_col (
    key uuid,
    key2 text,
    col_with_meta text,
    PRIMARY KEY ((key, key2))
) WITH COMPACT STORAGE
    AND caching = '{"keys":"ALL", "rows_per_partition":"NONE"}'
    AND comment = ''
    AND compaction = {'min_threshold': '4', 'class': 'org.apache.cassandra.db.compaction.SizeTieredCompactionStrategy', 'max_threshold': '32'}
    AND compression = {'sstable_compression': 'org.apache.cassandra.io.compress.LZ4Compressor'}
    AND dclocal_read_repair_chance = 0.1
    AND default_time_to_live = 0
    AND gc_grace_seconds = 864000
    AND max_index_interval = 2048
    AND memtable_flush_period_in_ms = 0
    AND min_index_interval = 128
    AND read_repair_chance = 0.0
    AND speculative_retry = 'NONE';

CREATE TABLE legacy.composite_partition_no_col (
    key uuid,
    key2 text,
    column1 text,
    value text,
    PRIMARY KEY ((key, key2), column1)
) WITH COMPACT STORAGE
    AND CLUSTERING ORDER BY (column1 ASC)
    AND caching = '{"keys":"ALL", "rows_per_partition":"NONE"}'
    AND comment = ''
    AND compaction = {'min_threshold': '4', 'class': 'org.apache.cassandra.db.compaction.SizeTieredCompactionStrategy', 'max_threshold': '32'}
    AND compression = {'sstable_compression': 'org.apache.cassandra.io.compress.LZ4Compressor'}
    AND dclocal_read_repair_chance = 0.1
    AND default_time_to_live = 0
    AND gc_grace_seconds = 864000
    AND max_index_interval = 2048
    AND memtable_flush_period_in_ms = 0
    AND min_index_interval = 128
    AND read_repair_chance = 0.0
    AND speculative_retry = 'NONE';

CREATE TABLE legacy.simple_with_col (
    key uuid PRIMARY KEY,
    col_with_meta text
) WITH COMPACT STORAGE
    AND caching = '{"keys":"ALL", "rows_per_partition":"NONE"}'
    AND comment = ''
    AND compaction = {'min_threshold': '4', 'class': 'org.apache.cassandra.db.compaction.SizeTieredCompactionStrategy', 'max_threshold': '32'}
    AND compression = {'sstable_compression': 'org.apache.cassandra.io.compress.LZ4Compressor'}
    AND dclocal_read_repair_chance = 0.1
    AND default_time_to_live = 0
    AND gc_grace_seconds = 864000
    AND max_index_interval = 2048
    AND memtable_flush_period_in_ms = 0
    AND min_index_interval = 128
    AND read_repair_chance = 0.0
    AND speculative_retry = 'NONE';

CREATE TABLE legacy.simple_no_col (
    key uuid,
    column1 text,
    value text,
    PRIMARY KEY (key, column1)
) WITH COMPACT STORAGE
    AND CLUSTERING ORDER BY (column1 ASC)
    AND caching = '{"keys":"ALL", "rows_per_partition":"NONE"}'
    AND comment = ''
    AND compaction = {'min_threshold': '4', 'class': 'org.apache.cassandra.db.compaction.SizeTieredCompactionStrategy', 'max_threshold': '32'}
    AND compression = {'sstable_compression': 'org.apache.cassandra.io.compress.LZ4Compressor'}
    AND dclocal_read_repair_chance = 0.1
    AND default_time_to_live = 0
    AND gc_grace_seconds = 864000
    AND max_index_interval = 2048
    AND memtable_flush_period_in_ms = 0
    AND min_index_interval = 128
    AND read_repair_chance = 0.0
    AND speculative_retry = 'NONE';

/*
Warning: Table legacy.composite_comp_no_col omitted because it has constructs not compatible with CQL (was created via legacy API).

Approximate structure, for reference:
(this should not be used to reproduce this schema)

CREATE TABLE legacy.composite_comp_no_col (
    key blob,
    column1 'org.apache.cassandra.db.marshal.DynamicCompositeType(org.apache.cassandra.db.marshal.TimeUUIDType, org.apache.cassandra.db.marshal.BytesType, org.apache.cassandra.db.marshal.UTF8Type)',
    column2 text,
    value blob,
    PRIMARY KEY (key, column1, column1, column2)
) WITH COMPACT STORAGE
    AND CLUSTERING ORDER BY (column1 ASC, column1 ASC, column2 ASC)
    AND caching = '{"keys":"ALL", "rows_per_partition":"NONE"}'
    AND comment = 'Stores file meta data'
    AND compaction = {'min_threshold': '4', 'class': 'org.apache.cassandra.db.compaction.SizeTieredCompactionStrategy', 'max_threshold': '32'}
    AND compression = {'sstable_compression': 'org.apache.cassandra.io.compress.LZ4Compressor'}
    AND dclocal_read_repair_chance = 0.1
    AND default_time_to_live = 0
    AND gc_grace_seconds = 864000
    AND max_index_interval = 2048
    AND memtable_flush_period_in_ms = 0
    AND min_index_interval = 128
    AND read_repair_chance = 0.0
    AND speculative_retry = 'NONE';
*/"""

        ccm = get_cluster()
        ccm.run_cli(cli_script)

        cluster = Cluster(protocol_version=PROTOCOL_VERSION)
        session = cluster.connect()

        legacy_meta = cluster.metadata.keyspaces['legacy']
        self.assert_equal_diff(legacy_meta.export_as_string(), expected_string)

        session.execute('DROP KEYSPACE legacy')

        cluster.shutdown()


class TokenMetadataTest(unittest.TestCase):
    """
    Test of TokenMap creation and other behavior.
    """

    def test_token(self):
        expected_node_count = len(get_cluster().nodes)

        cluster = Cluster(protocol_version=PROTOCOL_VERSION)
        cluster.connect()
        tmap = cluster.metadata.token_map
        self.assertTrue(issubclass(tmap.token_class, Token))
        self.assertEqual(expected_node_count, len(tmap.ring))
        cluster.shutdown()

    def test_getting_replicas(self):
        tokens = [MD5Token(str(i)) for i in range(0, (2 ** 127 - 1), 2 ** 125)]
        hosts = [Host("ip%d" % i, SimpleConvictionPolicy) for i in range(len(tokens))]
        token_to_primary_replica = dict(zip(tokens, hosts))
        keyspace = KeyspaceMetadata("ks", True, "SimpleStrategy", {"replication_factor": "1"})
        metadata = Mock(spec=Metadata, keyspaces={'ks': keyspace})
        token_map = TokenMap(MD5Token, token_to_primary_replica, tokens, metadata)

        # tokens match node tokens exactly
        for i, token in enumerate(tokens):
            expected_host = hosts[(i + 1) % len(hosts)]
            replicas = token_map.get_replicas("ks", token)
            self.assertEqual(set(replicas), set([expected_host]))

        # shift the tokens back by one
        for token, expected_host in zip(tokens, hosts):
            replicas = token_map.get_replicas("ks", MD5Token(str(token.value - 1)))
            self.assertEqual(set(replicas), set([expected_host]))

        # shift the tokens forward by one
        for i, token in enumerate(tokens):
            replicas = token_map.get_replicas("ks", MD5Token(str(token.value + 1)))
            expected_host = hosts[(i + 1) % len(hosts)]
            self.assertEqual(set(replicas), set([expected_host]))


class KeyspaceAlterMetadata(unittest.TestCase):
    """
    Test verifies that table metadata is preserved on keyspace alter
    """
    def setUp(self):
        self.cluster = Cluster(protocol_version=PROTOCOL_VERSION)
        self.session = self.cluster.connect()
        name = self._testMethodName.lower()
        crt_ks = '''
                CREATE KEYSPACE %s WITH replication = {'class': 'SimpleStrategy', 'replication_factor': 1} AND durable_writes = true''' % name
        self.session.execute(crt_ks)

    def tearDown(self):
        name = self._testMethodName.lower()
        self.session.execute('DROP KEYSPACE %s' % name)
        self.cluster.shutdown()

    def test_keyspace_alter(self):
        """
        Table info is preserved upon keyspace alter:
        Create table
        Verify schema
        Alter ks
        Verify that table metadata is still present

        PYTHON-173
        """
        name = self._testMethodName.lower()

        self.session.execute('CREATE TABLE %s.d (d INT PRIMARY KEY)' % name)
        original_keyspace_meta = self.cluster.metadata.keyspaces[name]
        self.assertEqual(original_keyspace_meta.durable_writes, True)
        self.assertEqual(len(original_keyspace_meta.tables), 1)

        self.session.execute('ALTER KEYSPACE %s WITH durable_writes = false' % name)
        new_keyspace_meta = self.cluster.metadata.keyspaces[name]
        self.assertNotEqual(original_keyspace_meta, new_keyspace_meta)
        self.assertEqual(new_keyspace_meta.durable_writes, False)


<<<<<<< HEAD
class IndexMapTests(unittest.TestCase):

    keyspace_name = 'index_map_tests'

    @property
    def table_name(self):
=======
class FunctionTest(unittest.TestCase):
    """
    Base functionality for Function and Aggregate metadata test classes
    """
    @property
    def function_name(self):
>>>>>>> cef495e8
        return self._testMethodName.lower()

    @classmethod
    def setup_class(cls):
<<<<<<< HEAD
        cls.cluster = Cluster(protocol_version=PROTOCOL_VERSION)
        cls.session = cls.cluster.connect()
        try:
            if cls.keyspace_name in cls.cluster.metadata.keyspaces:
                cls.session.execute("DROP KEYSPACE %s" % cls.keyspace_name)

            cls.session.execute(
                """
                CREATE KEYSPACE %s
                WITH replication = {'class': 'SimpleStrategy', 'replication_factor': '1'};
                """ % cls.keyspace_name)
            cls.session.set_keyspace(cls.keyspace_name)
        except Exception:
            cls.cluster.shutdown()
            raise

    @classmethod
    def teardown_class(cls):
        try:
            cls.session.execute("DROP KEYSPACE %s" % cls.keyspace_name)
        finally:
            cls.cluster.shutdown()

    def create_basic_table(self):
        self.session.execute("CREATE TABLE %s (k int PRIMARY KEY, a int)" % self.table_name)

    def drop_basic_table(self):
        self.session.execute("DROP TABLE %s" % self.table_name)

    def test_index_updates(self):
        self.create_basic_table()

        ks_meta = self.cluster.metadata.keyspaces[self.keyspace_name]
        table_meta = ks_meta.tables[self.table_name]
        self.assertNotIn('a_idx', ks_meta.indexes)
        self.assertNotIn('b_idx', ks_meta.indexes)
        self.assertNotIn('a_idx', table_meta.indexes)
        self.assertNotIn('b_idx', table_meta.indexes)

        self.session.execute("CREATE INDEX a_idx ON %s (a)" % self.table_name)
        self.session.execute("ALTER TABLE %s ADD b int" % self.table_name)
        self.session.execute("CREATE INDEX b_idx ON %s (b)" % self.table_name)

        ks_meta = self.cluster.metadata.keyspaces[self.keyspace_name]
        table_meta = ks_meta.tables[self.table_name]
        self.assertIsInstance(ks_meta.indexes['a_idx'], IndexMetadata)
        self.assertIsInstance(ks_meta.indexes['b_idx'], IndexMetadata)
        self.assertIsInstance(table_meta.indexes['a_idx'], IndexMetadata)
        self.assertIsInstance(table_meta.indexes['b_idx'], IndexMetadata)

        # both indexes updated when index dropped
        self.session.execute("DROP INDEX a_idx")
        ks_meta = self.cluster.metadata.keyspaces[self.keyspace_name]
        table_meta = ks_meta.tables[self.table_name]
        self.assertNotIn('a_idx', ks_meta.indexes)
        self.assertIsInstance(ks_meta.indexes['b_idx'], IndexMetadata)
        self.assertNotIn('a_idx', table_meta.indexes)
        self.assertIsInstance(table_meta.indexes['b_idx'], IndexMetadata)

        # keyspace index updated when table dropped
        self.drop_basic_table()
        ks_meta = self.cluster.metadata.keyspaces[self.keyspace_name]
        self.assertNotIn(self.table_name, ks_meta.tables)
        self.assertNotIn('a_idx', ks_meta.indexes)
        self.assertNotIn('b_idx', ks_meta.indexes)

    def test_index_follows_alter(self):
        self.create_basic_table()

        idx = self.table_name + '_idx'
        self.session.execute("CREATE INDEX %s ON %s (a)" % (idx, self.table_name))
        ks_meta = self.cluster.metadata.keyspaces[self.keyspace_name]
        table_meta = ks_meta.tables[self.table_name]
        self.assertIsInstance(ks_meta.indexes[idx], IndexMetadata)
        self.assertIsInstance(table_meta.indexes[idx], IndexMetadata)
        self.session.execute('ALTER KEYSPACE %s WITH durable_writes = false' % self.keyspace_name)
        old_meta = ks_meta
        ks_meta = self.cluster.metadata.keyspaces[self.keyspace_name]
        self.assertIsNot(ks_meta, old_meta)
        table_meta = ks_meta.tables[self.table_name]
        self.assertIsInstance(ks_meta.indexes[idx], IndexMetadata)
        self.assertIsInstance(table_meta.indexes[idx], IndexMetadata)
        self.drop_basic_table()
=======
        if PROTOCOL_VERSION < 4:
            raise unittest.SkipTest("Function metadata requires native protocol version 4+")

        cls.cluster = Cluster(protocol_version=PROTOCOL_VERSION)
        cls.keyspace_name = cls.__name__.lower()
        cls.session = cls.cluster.connect()
        cls.session.execute("CREATE KEYSPACE IF NOT EXISTS %s WITH replication = {'class': 'SimpleStrategy', 'replication_factor': 1}" % cls.keyspace_name)
        cls.session.set_keyspace(cls.keyspace_name)
        cls.keyspace_function_meta = cls.cluster.metadata.keyspaces[cls.keyspace_name].functions
        cls.keyspace_aggregate_meta = cls.cluster.metadata.keyspaces[cls.keyspace_name].aggregates

    @classmethod
    def teardown_class(cls):
        cls.session.execute("DROP KEYSPACE IF EXISTS %s" % cls.keyspace_name)
        cls.cluster.shutdown()

    class Verified(object):

        def __init__(self, test_case, meta_class, element_meta, **function_kwargs):
            self.test_case = test_case
            self.function_kwargs = dict(function_kwargs)
            self.meta_class = meta_class
            self.element_meta = element_meta

        def __enter__(self):
            tc = self.test_case
            expected_meta = self.meta_class(**self.function_kwargs)
            tc.assertNotIn(expected_meta.signature, self.element_meta)
            tc.session.execute(expected_meta.as_cql_query())
            tc.assertIn(expected_meta.signature, self.element_meta)

            generated_meta = self.element_meta[expected_meta.signature]
            self.test_case.assertEqual(generated_meta.as_cql_query(), expected_meta.as_cql_query())
            return self

        def __exit__(self, exc_type, exc_val, exc_tb):
            tc = self.test_case
            tc.session.execute("DROP %s %s.%s" % (self.meta_class.__name__, tc.keyspace_name, self.signature))
            tc.assertNotIn(self.signature, self.element_meta)

        @property
        def signature(self):
            return SignatureDescriptor.format_signature(self.function_kwargs['name'],
                                                        self.function_kwargs['type_signature'])

    class VerifiedFunction(Verified):
        def __init__(self, test_case, **kwargs):
            super(FunctionTest.VerifiedFunction, self).__init__(test_case, Function, test_case.keyspace_function_meta, **kwargs)

    class VerifiedAggregate(Verified):
        def __init__(self, test_case, **kwargs):
            super(FunctionTest.VerifiedAggregate, self).__init__(test_case, Aggregate, test_case.keyspace_aggregate_meta, **kwargs)


class FunctionMetadata(FunctionTest):

    def make_function_kwargs(self, deterministic=True, called_on_null=True):
        return {'keyspace': self.keyspace_name,
                'name': self.function_name,
                'type_signature': ['double', 'int'],
                'argument_names': ['d', 'i'],
                'return_type': DoubleType,
                'language': 'java',
                'body': 'return new Double(0.0);',
                'is_deterministic': deterministic,
                'called_on_null_input': called_on_null}

    def test_functions_after_udt(self):
        self.assertNotIn(self.function_name, self.keyspace_function_meta)

        udt_name = 'udtx'
        self.session.execute("CREATE TYPE %s (x int)" % udt_name)

        # Ideally we would make a function that takes a udt type, but
        # this presently fails because C* c059a56 requires udt to be frozen to create, but does not store meta indicating frozen
        # https://issues.apache.org/jira/browse/CASSANDRA-9186
        # Maybe update this after release
        #kwargs = self.make_function_kwargs()
        #kwargs['type_signature'][0] = "frozen<%s>" % udt_name

        #expected_meta = Function(**kwargs)
        #with self.VerifiedFunction(self, **kwargs):
        with self.VerifiedFunction(self, **self.make_function_kwargs()):
            # udts must come before functions in keyspace dump
            keyspace_cql = self.cluster.metadata.keyspaces[self.keyspace_name].export_as_string()
            type_idx = keyspace_cql.rfind("CREATE TYPE")
            func_idx = keyspace_cql.find("CREATE FUNCTION")
            self.assertNotIn(-1, (type_idx, func_idx), "TYPE or FUNCTION not found in keyspace_cql: " + keyspace_cql)
            self.assertGreater(func_idx, type_idx)

    def test_function_same_name_diff_types(self):
        kwargs = self.make_function_kwargs()
        with self.VerifiedFunction(self, **kwargs):
            # another function: same name, different type sig.
            self.assertGreater(len(kwargs['type_signature']), 1)
            self.assertGreater(len(kwargs['argument_names']), 1)
            kwargs['type_signature'] = kwargs['type_signature'][:1]
            kwargs['argument_names'] = kwargs['argument_names'][:1]
            with self.VerifiedFunction(self, **kwargs):
                functions = [f for f in self.keyspace_function_meta.values() if f.name == self.function_name]
                self.assertEqual(len(functions), 2)
                self.assertNotEqual(functions[0].type_signature, functions[1].type_signature)

    def test_functions_follow_keyspace_alter(self):
        with self.VerifiedFunction(self, **self.make_function_kwargs()):
            original_keyspace_meta = self.cluster.metadata.keyspaces[self.keyspace_name]
            self.session.execute('ALTER KEYSPACE %s WITH durable_writes = false' % self.keyspace_name)
            try:
                new_keyspace_meta = self.cluster.metadata.keyspaces[self.keyspace_name]
                self.assertNotEqual(original_keyspace_meta, new_keyspace_meta)
                self.assertIs(original_keyspace_meta.functions, new_keyspace_meta.functions)
            finally:
                self.session.execute('ALTER KEYSPACE %s WITH durable_writes = true' % self.keyspace_name)

    def test_function_cql_determinism(self):
        kwargs = self.make_function_kwargs()
        kwargs['is_deterministic'] = True
        with self.VerifiedFunction(self, **kwargs) as vf:
            fn_meta = self.keyspace_function_meta[vf.signature]
            self.assertRegexpMatches(fn_meta.as_cql_query(), "CREATE FUNCTION.*")

        kwargs['is_deterministic'] = False
        with self.VerifiedFunction(self, **kwargs) as vf:
            fn_meta = self.keyspace_function_meta[vf.signature]
            self.assertRegexpMatches(fn_meta.as_cql_query(), "CREATE NON DETERMINISTIC FUNCTION.*")

    def test_function_cql_called_on_null(self):
        kwargs = self.make_function_kwargs()
        kwargs['called_on_null_input'] = True
        with self.VerifiedFunction(self, **kwargs) as vf:
            fn_meta = self.keyspace_function_meta[vf.signature]
            self.assertRegexpMatches(fn_meta.as_cql_query(), "CREATE FUNCTION.*\) CALLED ON NULL INPUT RETURNS .*")

        kwargs['called_on_null_input'] = False
        with self.VerifiedFunction(self, **kwargs) as vf:
            fn_meta = self.keyspace_function_meta[vf.signature]
            self.assertRegexpMatches(fn_meta.as_cql_query(), "CREATE FUNCTION.*\) RETURNS NULL ON NULL INPUT RETURNS .*")


class AggregateMetadata(FunctionTest):

    @classmethod
    def setup_class(cls):
        super(AggregateMetadata, cls).setup_class()

        cls.session.execute("""CREATE OR REPLACE FUNCTION sum_int(s int, i int)
                               RETURNS NULL ON NULL INPUT
                               RETURNS int
                               LANGUAGE javascript AS 's + i';""")
        cls.session.execute("""CREATE OR REPLACE FUNCTION sum_int_two(s int, i int, j int)
                               RETURNS NULL ON NULL INPUT
                               RETURNS int
                               LANGUAGE javascript AS 's + i + j';""")
        cls.session.execute("""CREATE OR REPLACE FUNCTION "List_As_String"(l list<text>)
                               RETURNS NULL ON NULL INPUT
                               RETURNS int
                               LANGUAGE javascript AS ''''' + l';""")
        cls.session.execute("""CREATE OR REPLACE FUNCTION extend_list(s list<text>, i int)
                               CALLED ON NULL INPUT
                               RETURNS list<text>
                               LANGUAGE java AS 'if (i != null) s.add(i.toString()); return s;';""")
        cls.session.execute("""CREATE OR REPLACE FUNCTION update_map(s map<int, int>, i int)
                               RETURNS NULL ON NULL INPUT
                               RETURNS map<int, int>
                               LANGUAGE java AS 's.put(new Integer(i), new Integer(i)); return s;';""")
        cls.session.execute("""CREATE TABLE IF NOT EXISTS t
                               (k int PRIMARY KEY, v int)""")
        for x in range(4):
            cls.session.execute("INSERT INTO t (k,v) VALUES (%s, %s)", (x, x))
        cls.session.execute("INSERT INTO t (k) VALUES (%s)", (4,))

    def make_aggregate_kwargs(self, state_func, state_type, final_func=None, init_cond=None):
        return {'keyspace': self.keyspace_name,
                'name': self.function_name + '_aggregate',
                'type_signature': ['int'],
                'state_func': state_func,
                'state_type': state_type,
                'final_func': final_func,
                'initial_condition': init_cond,
                'return_type': "does not matter for creation"}

    def test_return_type_meta(self):
        with self.VerifiedAggregate(self, **self.make_aggregate_kwargs('sum_int', Int32Type, init_cond=1)) as va:
            self.assertIs(self.keyspace_aggregate_meta[va.signature].return_type, Int32Type)

    def test_init_cond(self):
        # This is required until the java driver bundled with C* is updated to support v4
        c = Cluster(protocol_version=3)
        s = c.connect(self.keyspace_name)

        expected_values = range(4)

        # int32
        for init_cond in (-1, 0, 1):
            with self.VerifiedAggregate(self, **self.make_aggregate_kwargs('sum_int', Int32Type, init_cond=init_cond)) as va:
                sum_res = s.execute("SELECT %s(v) AS sum FROM t" % va.function_kwargs['name'])[0].sum
                self.assertEqual(sum_res, init_cond + sum(expected_values))

        # list<text>
        for init_cond in ([], ['1', '2']):
            with self.VerifiedAggregate(self, **self.make_aggregate_kwargs('extend_list', ListType.apply_parameters([UTF8Type]), init_cond=init_cond)) as va:
                list_res = s.execute("SELECT %s(v) AS list_res FROM t" % va.function_kwargs['name'])[0].list_res
                self.assertListEqual(list_res[:len(init_cond)], init_cond)
                self.assertEqual(set(i for i in list_res[len(init_cond):]),
                                 set(str(i) for i in expected_values))

        # map<int,int>
        expected_map_values = dict((i, i) for i in expected_values)
        expected_key_set = set(expected_values)
        for init_cond in ({}, {1: 2, 3: 4}, {5: 5}):
            with self.VerifiedAggregate(self, **self.make_aggregate_kwargs('update_map', MapType.apply_parameters([Int32Type, Int32Type]), init_cond=init_cond)) as va:
                map_res = s.execute("SELECT %s(v) AS map_res FROM t" % va.function_kwargs['name'])[0].map_res
                self.assertDictContainsSubset(expected_map_values, map_res)
                init_not_updated = dict((k, init_cond[k]) for k in set(init_cond) - expected_key_set)
                self.assertDictContainsSubset(init_not_updated, map_res)
        c.shutdown()

    def test_aggregates_after_functions(self):
        # functions must come before functions in keyspace dump
        with self.VerifiedAggregate(self, **self.make_aggregate_kwargs('extend_list', ListType.apply_parameters([UTF8Type]))):
            keyspace_cql = self.cluster.metadata.keyspaces[self.keyspace_name].export_as_string()
            func_idx = keyspace_cql.find("CREATE FUNCTION")
            aggregate_idx = keyspace_cql.rfind("CREATE AGGREGATE")
            self.assertNotIn(-1, (aggregate_idx, func_idx), "AGGREGATE or FUNCTION not found in keyspace_cql: " + keyspace_cql)
            self.assertGreater(aggregate_idx, func_idx)

    def test_same_name_diff_types(self):
        kwargs = self.make_aggregate_kwargs('sum_int', Int32Type, init_cond=0)
        with self.VerifiedAggregate(self, **kwargs):
            kwargs['state_func'] = 'sum_int_two'
            kwargs['type_signature'] = ['int', 'int']
            with self.VerifiedAggregate(self, **kwargs):
                aggregates = [a for a in self.keyspace_aggregate_meta.values() if a.name == kwargs['name']]
                self.assertEqual(len(aggregates), 2)
                self.assertNotEqual(aggregates[0].type_signature, aggregates[1].type_signature)

    def test_aggregates_follow_keyspace_alter(self):
        with self.VerifiedAggregate(self, **self.make_aggregate_kwargs('sum_int', Int32Type, init_cond=0)):
            original_keyspace_meta = self.cluster.metadata.keyspaces[self.keyspace_name]
            self.session.execute('ALTER KEYSPACE %s WITH durable_writes = false' % self.keyspace_name)
            try:
                new_keyspace_meta = self.cluster.metadata.keyspaces[self.keyspace_name]
                self.assertNotEqual(original_keyspace_meta, new_keyspace_meta)
                self.assertIs(original_keyspace_meta.aggregates, new_keyspace_meta.aggregates)
            finally:
                self.session.execute('ALTER KEYSPACE %s WITH durable_writes = true' % self.keyspace_name)

    def test_cql_optional_params(self):
        kwargs = self.make_aggregate_kwargs('extend_list', ListType.apply_parameters([UTF8Type]))

        # no initial condition, final func
        self.assertIsNone(kwargs['initial_condition'])
        self.assertIsNone(kwargs['final_func'])
        with self.VerifiedAggregate(self, **kwargs) as va:
            meta = self.keyspace_aggregate_meta[va.signature]
            self.assertIsNone(meta.initial_condition)
            self.assertIsNone(meta.final_func)
            cql = meta.as_cql_query()
            self.assertEqual(cql.find('INITCOND'), -1)
            self.assertEqual(cql.find('FINALFUNC'), -1)

        # initial condition, no final func
        kwargs['initial_condition'] = ['init', 'cond']
        with self.VerifiedAggregate(self, **kwargs) as va:
            meta = self.keyspace_aggregate_meta[va.signature]
            self.assertListEqual(meta.initial_condition, kwargs['initial_condition'])
            self.assertIsNone(meta.final_func)
            cql = meta.as_cql_query()
            search_string = "INITCOND %s" % Encoder().cql_encode_all_types(kwargs['initial_condition'])
            self.assertGreater(cql.find(search_string), 0, '"%s" search string not found in cql:\n%s' % (search_string, cql))
            self.assertEqual(cql.find('FINALFUNC'), -1)

       # no initial condition, final func
        kwargs['initial_condition'] = None
        kwargs['final_func'] = 'List_As_String'
        with self.VerifiedAggregate(self, **kwargs) as va:
            meta = self.keyspace_aggregate_meta[va.signature]
            self.assertIsNone(meta.initial_condition)
            self.assertEqual(meta.final_func, kwargs['final_func'])
            cql = meta.as_cql_query()
            self.assertEqual(cql.find('INITCOND'), -1)
            search_string = 'FINALFUNC "%s"' % kwargs['final_func']
            self.assertGreater(cql.find(search_string), 0, '"%s" search string not found in cql:\n%s' % (search_string, cql))

        # both
        kwargs['initial_condition'] = ['init', 'cond']
        kwargs['final_func'] = 'List_As_String'
        with self.VerifiedAggregate(self, **kwargs) as va:
            meta = self.keyspace_aggregate_meta[va.signature]
            self.assertListEqual(meta.initial_condition, kwargs['initial_condition'])
            self.assertEqual(meta.final_func, kwargs['final_func'])
            cql = meta.as_cql_query()
            init_cond_idx =  cql.find("INITCOND %s" % Encoder().cql_encode_all_types(kwargs['initial_condition']))
            final_func_idx =  cql.find('FINALFUNC "%s"' % kwargs['final_func'])
            self.assertNotIn(-1, (init_cond_idx, final_func_idx))
            self.assertGreater(init_cond_idx, final_func_idx)
>>>>>>> cef495e8
<|MERGE_RESOLUTION|>--- conflicted
+++ resolved
@@ -19,23 +19,18 @@
 
 import difflib
 from mock import Mock
-import six, logging, sys, traceback
-
-<<<<<<< HEAD
-from cassandra import AlreadyExists, OperationTimedOut
-
-from cassandra.cluster import Cluster
-from cassandra.metadata import (Metadata, KeyspaceMetadata, TableMetadata, IndexMetadata,
-                                Token, MD5Token, TokenMap, murmur3)
-=======
-from cassandra import AlreadyExists, SignatureDescriptor
+import logging
+import six
+import sys
+import traceback
+
+from cassandra import AlreadyExists, OperationTimedOut, SignatureDescriptor
 
 from cassandra.cluster import Cluster
 from cassandra.cqltypes import DoubleType, Int32Type, ListType, UTF8Type, MapType
 from cassandra.encoder import Encoder
-from cassandra.metadata import (Metadata, KeyspaceMetadata, TableMetadata,
+from cassandra.metadata import (Metadata, KeyspaceMetadata, TableMetadata, IndexMetadata,
                                 Token, MD5Token, TokenMap, murmur3, Function, Aggregate)
->>>>>>> cef495e8
 from cassandra.policies import SimpleConvictionPolicy
 from cassandra.pool import Host
 
@@ -919,26 +914,16 @@
         self.assertEqual(new_keyspace_meta.durable_writes, False)
 
 
-<<<<<<< HEAD
 class IndexMapTests(unittest.TestCase):
 
     keyspace_name = 'index_map_tests'
 
     @property
     def table_name(self):
-=======
-class FunctionTest(unittest.TestCase):
-    """
-    Base functionality for Function and Aggregate metadata test classes
-    """
-    @property
-    def function_name(self):
->>>>>>> cef495e8
         return self._testMethodName.lower()
 
     @classmethod
     def setup_class(cls):
-<<<<<<< HEAD
         cls.cluster = Cluster(protocol_version=PROTOCOL_VERSION)
         cls.session = cls.cluster.connect()
         try:
@@ -1022,7 +1007,18 @@
         self.assertIsInstance(ks_meta.indexes[idx], IndexMetadata)
         self.assertIsInstance(table_meta.indexes[idx], IndexMetadata)
         self.drop_basic_table()
-=======
+
+
+class FunctionTest(unittest.TestCase):
+    """
+    Base functionality for Function and Aggregate metadata test classes
+    """
+    @property
+    def function_name(self):
+        return self._testMethodName.lower()
+
+    @classmethod
+    def setup_class(cls):
         if PROTOCOL_VERSION < 4:
             raise unittest.SkipTest("Function metadata requires native protocol version 4+")
 
@@ -1295,7 +1291,7 @@
             self.assertGreater(cql.find(search_string), 0, '"%s" search string not found in cql:\n%s' % (search_string, cql))
             self.assertEqual(cql.find('FINALFUNC'), -1)
 
-       # no initial condition, final func
+        # no initial condition, final func
         kwargs['initial_condition'] = None
         kwargs['final_func'] = 'List_As_String'
         with self.VerifiedAggregate(self, **kwargs) as va:
@@ -1315,8 +1311,7 @@
             self.assertListEqual(meta.initial_condition, kwargs['initial_condition'])
             self.assertEqual(meta.final_func, kwargs['final_func'])
             cql = meta.as_cql_query()
-            init_cond_idx =  cql.find("INITCOND %s" % Encoder().cql_encode_all_types(kwargs['initial_condition']))
-            final_func_idx =  cql.find('FINALFUNC "%s"' % kwargs['final_func'])
+            init_cond_idx = cql.find("INITCOND %s" % Encoder().cql_encode_all_types(kwargs['initial_condition']))
+            final_func_idx = cql.find('FINALFUNC "%s"' % kwargs['final_func'])
             self.assertNotIn(-1, (init_cond_idx, final_func_idx))
-            self.assertGreater(init_cond_idx, final_func_idx)
->>>>>>> cef495e8
+            self.assertGreater(init_cond_idx, final_func_idx)