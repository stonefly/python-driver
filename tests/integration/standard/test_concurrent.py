--- conflicted
+++ resolved
@@ -26,12 +26,7 @@
 from cassandra.concurrent import (execute_concurrent,
                                   execute_concurrent_with_args)
 from cassandra.policies import HostDistance
-<<<<<<< HEAD
-from cassandra.decoder import tuple_factory
-from cassandra.query import SimpleStatement
-=======
-from cassandra.query import tuple_factory
->>>>>>> 93cfa4a4
+from cassandra.query import tuple_factory, SimpleStatement
 
 
 class ClusterTests(unittest.TestCase):
